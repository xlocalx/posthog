import functools
import json
from random import randint
<<<<<<< HEAD
from typing import TypedDict, Dict
=======
from typing import Literal, TypedDict
from unittest import mock
>>>>>>> 339af0c0
from uuid import uuid4

import boto3
import pytest
from aiochclient import ChClient
from django.conf import settings
from django.test import Client as HttpClient
from django.test import override_settings
from temporalio.common import RetryPolicy
from temporalio.testing import WorkflowEnvironment
from temporalio.worker import UnsandboxedWorkflowRunner, Worker
from ee.clickhouse.materialized_columns.columns import materialize

from asgiref.sync import sync_to_async

from posthog.api.test.test_organization import acreate_organization
from posthog.api.test.test_team import acreate_team
from posthog.batch_exports.service import acreate_batch_export, afetch_batch_export_runs
from posthog.temporal.workflows.base import create_export_run, update_export_run_status
from posthog.temporal.workflows.s3_batch_export import (
    S3BatchExportInputs,
    S3BatchExportWorkflow,
    S3InsertInputs,
    insert_into_s3_activity,
)

TEST_ROOT_BUCKET = "test-batch-exports"


"""Events to be inserted for testing."""
EventValues = TypedDict(
    "EventValues",
    {
        "uuid": str,
        "event": str,
        "_timestamp": str,
        "timestamp": str,
        "created_at": str,
        "distinct_id": str,
        "person_id": str,
        "person_properties": str,
        "team_id": int,
        "properties": str,
        "elements_chain": str,
    },
)


async def insert_events(client: ChClient, events: list[EventValues]):
    """Insert some events into the sharded_events table."""
    await client.execute(
        f"""
        INSERT INTO `sharded_events` (
            uuid,
            event,
            timestamp,
            _timestamp,
            person_id,
            team_id,
            properties,
            elements_chain,

            distinct_id,
            created_at,
            person_properties
        )
        VALUES
        """,
        *[
            (
                event["uuid"],
                event["event"],
                event["timestamp"],
                event["_timestamp"],
                event["person_id"],
                event["team_id"],
                event["properties"],
                event["elements_chain"],
                event["distinct_id"],
                event["created_at"],
                event["person_properties"],
            )
            for event in events
        ],
        json=False,
    )


create_test_client = functools.partial(boto3.client, endpoint_url=settings.OBJECT_STORAGE_ENDPOINT)


@pytest.fixture
def bucket_name() -> str:
    """Name for a test S3 bucket."""
    return f"{TEST_ROOT_BUCKET}-{str(uuid4())}"


@pytest.fixture
def s3_client(bucket_name):
    """Manage a testing S3 client to interact with a testing S3 bucket.

    Yields the test S3 client after creating a testing S3 bucket. Upon resuming, we delete
    the contents and the bucket itself.
    """
    s3_client = create_test_client(
        "s3",
        aws_access_key_id="object_storage_root_user",
        aws_secret_access_key="object_storage_root_password",
    )

    s3_client.create_bucket(Bucket=bucket_name)

    yield s3_client

    response = s3_client.list_objects_v2(Bucket=bucket_name)

    if "Contents" in response:
        for obj in response["Contents"]:
            if "Key" in obj:
                s3_client.delete_object(Bucket=bucket_name, Key=obj["Key"])

    s3_client.delete_bucket(Bucket=bucket_name)


@sync_to_async
def amaterialize(table: Literal["events", "person", "groups"], column: str):
    """Materialize a column in a table."""
    return materialize(table, column)


@pytest.mark.django_db
@pytest.mark.asyncio
async def test_insert_into_s3_activity_puts_data_into_s3(bucket_name, s3_client, activity_environment):
    """
    Test that the insert_into_s3_activity function puts data into S3. We do not
    assume anything about the Django models, and instead just check that the
    data is in S3.
    """

    data_interval_start = "2023-04-20 14:00:00"
    data_interval_end = "2023-04-25 15:00:00"

    # Generate a random team id integer. There's still a chance of a collision,
    # but it's very small.
    team_id = randint(1, 1000000)

    client = ChClient(
        url=settings.CLICKHOUSE_HTTP_URL,
        user=settings.CLICKHOUSE_USER,
        password=settings.CLICKHOUSE_PASSWORD,
        database=settings.CLICKHOUSE_DATABASE,
    )

    # Add a materialized column such that we can verify that it is NOT included
    # in the export.
    await amaterialize("events", "$browser")

    # Create enough events to ensure we span more than 5MB, the smallest
    # multipart chunk size for multipart uploads to S3.
    events: list[EventValues] = [
        {
            "uuid": str(uuid4()),
            "event": "test",
            "_timestamp": "2023-04-20 14:30:00",
            "timestamp": f"2023-04-20 14:30:00.{i:06d}",
            "created_at": "2023-04-20 14:30:00.000000",
            "distinct_id": str(uuid4()),
            "person_id": str(uuid4()),
            "person_properties": json.dumps({"$browser": "Chrome", "$os": "Mac OS X"}),
            "team_id": team_id,
            "properties": json.dumps({"$browser": "Chrome", "$os": "Mac OS X"}),
            "elements_chain": json.dumps([{"tag_name": "button", "text": "Click me!"}]),
        }
        # NOTE: we have to do a lot here, otherwise we do not trigger a
        # multipart upload, and the minimum part chunk size is 5MB.
        for i in range(10000)
    ]

    # Insert some data into the `sharded_events` table.
    await insert_events(
        client=client,
        events=events,
    )

    # Make a random string to prefix the S3 keys with. This allows us to ensure
    # isolation of the test, and also to check that the data is being written.
    prefix = str(uuid4())

    insert_inputs = S3InsertInputs(
        bucket_name=bucket_name,
        region="us-east-1",
        prefix=prefix,
        team_id=team_id,
        data_interval_start=data_interval_start,
        data_interval_end=data_interval_end,
        aws_access_key_id="object_storage_root_user",
        aws_secret_access_key="object_storage_root_password",
    )

    with override_settings(
        BATCH_EXPORT_S3_UPLOAD_CHUNK_SIZE_BYTES=5 * 1024**2
    ):  # 5MB, the minimum for Multipart uploads
        with mock.patch("posthog.temporal.workflows.s3_batch_export.boto3.client", side_effect=create_test_client):
            await activity_environment.run(insert_into_s3_activity, insert_inputs)

    # Check that the data was written to S3.
    # List the objects in the bucket with the prefix.
    objects = s3_client.list_objects_v2(Bucket=bucket_name, Prefix=prefix)

    # Check that there is only one object.
    assert len(objects.get("Contents", [])) == 1

    # Get the object.
    key = objects["Contents"][0].get("Key")
    assert key
    object = s3_client.get_object(Bucket=bucket_name, Key=key)
    data = object["Body"].read()

    # Check that the data is correct.
    json_data = [json.loads(line) for line in data.decode("utf-8").split("\n") if line]
    # Pull out the fields we inserted only

    json_data.sort(key=lambda x: x["timestamp"])

    # Remove team_id, _timestamp from events
    expected_events = [{k: v for k, v in event.items() if k not in ["team_id", "_timestamp"]} for event in events]

    # First check one event, the first one, so that we can get a nice diff if
    # the included data is different.
    assert json_data[0] == expected_events[0]
    assert json_data == expected_events


@pytest.mark.django_db
@pytest.mark.asyncio
async def test_s3_export_workflow_with_minio_bucket(client: HttpClient, s3_client):
    """
    Test that the whole workflow not just the activity works. It should update
    the batch export run status to completed, as well as updating the record
    count.
    """
    ch_client = ChClient(
        url=settings.CLICKHOUSE_HTTP_URL,
        user=settings.CLICKHOUSE_USER,
        password=settings.CLICKHOUSE_PASSWORD,
        database=settings.CLICKHOUSE_DATABASE,
    )

    destination_data = {
        "type": "S3",
        "config": {
            "bucket_name": "my-production-s3-bucket",
            "region": "us-east-1",
            "prefix": "posthog-events/",
            "batch_window_size": 3600,
            "aws_access_key_id": "abc123",
            "aws_secret_access_key": "secret",
        },
    }

    batch_export_data = {
        "name": "my-production-s3-bucket-destination",
        "destination": destination_data,
        "interval": "hour",
    }

    organization = await acreate_organization("test")
    team = await acreate_team(organization=organization)
    assert isinstance(batch_export_data["destination"], Dict)
    batch_export = await acreate_batch_export(
        team_id=team.pk,
        name=str(batch_export_data["name"]),
        destination_data=batch_export_data["destination"],
        interval=str(batch_export_data["interval"]),
    )

    events: list[EventValues] = [
        {
            "uuid": str(uuid4()),
            "event": "test",
            "timestamp": "2023-04-20 14:30:00.000000",
            "created_at": "2023-04-20 14:30:00.000000",
            "_timestamp": "2023-04-20 14:30:00",
            "person_id": str(uuid4()),
            "person_properties": json.dumps({"$browser": "Chrome", "$os": "Mac OS X"}),
            "team_id": team.pk,
            "properties": json.dumps({"$browser": "Chrome", "$os": "Mac OS X"}),
            "distinct_id": str(uuid4()),
            "elements_chain": json.dumps([{"tag_name": "button", "text": "Click me!"}]),
        },
        {
            "uuid": str(uuid4()),
            "event": "test",
            "timestamp": "2023-04-25 14:30:00.000000",
            "created_at": "2023-04-25 14:30:00.000000",
            "_timestamp": "2023-04-25 14:30:00",
            "person_id": str(uuid4()),
            "person_properties": json.dumps({"$browser": "Chrome", "$os": "Mac OS X"}),
            "team_id": team.pk,
            "properties": json.dumps({"$browser": "Chrome", "$os": "Mac OS X"}),
            "distinct_id": str(uuid4()),
            "elements_chain": json.dumps([{"tag_name": "button", "text": "Click me!"}]),
        },
    ]

    # Insert some data into the `sharded_events` table.
    await insert_events(
        client=ch_client,
        events=events,
    )

    workflow_id = str(uuid4())
    inputs = S3BatchExportInputs(
        team_id=team.pk,
        batch_export_id=str(batch_export.id),
        data_interval_end="2023-04-25 14:30:00.000000",
        **batch_export.destination.config,
    )

    async with await WorkflowEnvironment.start_time_skipping() as activity_environment:
        async with Worker(
            activity_environment.client,
            task_queue=settings.TEMPORAL_TASK_QUEUE,
            workflows=[S3BatchExportWorkflow],
            activities=[create_export_run, insert_into_s3_activity, update_export_run_status],
            workflow_runner=UnsandboxedWorkflowRunner(),
        ):
            with mock.patch("posthog.temporal.workflows.s3_batch_export.boto3.client", side_effect=create_test_client):
                await activity_environment.client.execute_workflow(
                    S3BatchExportWorkflow.run,
                    inputs,
                    id=workflow_id,
                    task_queue=settings.TEMPORAL_TASK_QUEUE,
                    retry_policy=RetryPolicy(maximum_attempts=1),
                )

        runs = await afetch_batch_export_runs(batch_export_id=batch_export.id)
        assert len(runs) == 1

        run = runs[0]
        assert run.status == "Completed"<|MERGE_RESOLUTION|>--- conflicted
+++ resolved
@@ -1,12 +1,8 @@
 import functools
 import json
 from random import randint
-<<<<<<< HEAD
-from typing import TypedDict, Dict
-=======
-from typing import Literal, TypedDict
+from typing import Literal, TypedDict, Dict
 from unittest import mock
->>>>>>> 339af0c0
 from uuid import uuid4
 
 import boto3
