--- conflicted
+++ resolved
@@ -1300,6 +1300,10 @@
                     "description": "Show a button to configure the table's columns if possible",
                     "type": "boolean"
                 },
+                "showElapsedTime": {
+                    "description": "Show the time it takes to run a query",
+                    "type": "boolean"
+                },
                 "showEventFilter": {
                     "description": "Include an event filter above the table (EventsNode only)",
                     "type": "boolean"
@@ -1594,6 +1598,9 @@
                                 "type": "string"
                             },
                             "type": "array"
+                        },
+                        "hasMore": {
+                            "type": "boolean"
                         },
                         "results": {
                             "items": {
@@ -1830,7 +1837,9 @@
             "required": ["kind", "series"],
             "type": "object"
         },
-<<<<<<< HEAD
+        "HogQLExpression": {
+            "type": "string"
+        },
         "InsightQueryNode": {
             "anyOf": [
                 {
@@ -1850,12 +1859,11 @@
                 },
                 {
                     "$ref": "#/definitions/LifecycleQuery"
+                },
+                {
+                    "$ref": "#/definitions/UnimplementedQuery"
                 }
             ]
-=======
-        "HogQLExpression": {
-            "type": "string"
->>>>>>> c8ffe684
         },
         "InsightType": {
             "enum": ["TRENDS", "STICKINESS", "LIFECYCLE", "FUNNELS", "RETENTION", "PATHS"],
@@ -1904,6 +1912,10 @@
                     "description": "Exclude internal and test users by applying the respective filters",
                     "type": "boolean"
                 },
+                "interval": {
+                    "$ref": "#/definitions/IntervalType",
+                    "description": "Granularity of the response. Can be one of `hour`, `day`, `week` or `month`"
+                },
                 "kind": {
                     "const": "LifecycleQuery",
                     "type": "string"
@@ -1914,6 +1926,13 @@
                     "properties": {
                         "shown_as": {
                             "$ref": "#/definitions/ShownAsValue"
+                        },
+                        "toggledLifecycles": {
+                            "description": "Lifecycles that have been removed from display",
+                            "items": {
+                                "$ref": "#/definitions/LifecycleToggle"
+                            },
+                            "type": "array"
                         }
                     },
                     "type": "object"
@@ -1950,6 +1969,10 @@
             "required": ["kind", "series"],
             "type": "object"
         },
+        "LifecycleToggle": {
+            "enum": ["new", "resurrecting", "returning", "dormant"],
+            "type": "string"
+        },
         "PathType": {
             "enum": ["$pageview", "$screen", "custom_event"],
             "type": "string"
@@ -2076,6 +2099,12 @@
                 "kind": {
                     "const": "PersonsNode",
                     "type": "string"
+                },
+                "limit": {
+                    "type": "number"
+                },
+                "offset": {
+                    "type": "number"
                 },
                 "properties": {
                     "description": "Properties configurable in the interface",
@@ -2484,6 +2513,40 @@
             },
             "required": ["kind", "series"],
             "type": "object"
+        },
+        "UnimplementedQuery": {
+            "additionalProperties": false,
+            "properties": {
+                "dateRange": {
+                    "$ref": "#/definitions/DateRange",
+                    "description": "Date range for the query"
+                },
+                "filterTestAccounts": {
+                    "description": "Exclude internal and test users by applying the respective filters",
+                    "type": "boolean"
+                },
+                "kind": {
+                    "const": "UnimplementedQuery",
+                    "description": "Used for insights that haven't been converted to the new query format yet",
+                    "type": "string"
+                },
+                "properties": {
+                    "anyOf": [
+                        {
+                            "items": {
+                                "$ref": "#/definitions/AnyPropertyFilter"
+                            },
+                            "type": "array"
+                        },
+                        {
+                            "$ref": "#/definitions/PropertyGroupFilter"
+                        }
+                    ],
+                    "description": "Property filters for all series"
+                }
+            },
+            "required": ["kind"],
+            "type": "object"
         }
     }
 }