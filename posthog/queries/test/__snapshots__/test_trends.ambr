--- conflicted
+++ resolved
@@ -865,8 +865,6 @@
 # ---
 # name: TestTrends.test_dau_with_breakdown_filtering_with_sampling.1
   '''
-<<<<<<< HEAD
-=======
   
   SELECT replaceRegexpAll(JSONExtractRaw(properties, '$some_property'), '^"|"$', '') AS value,
          count(*) as count
@@ -907,7 +905,6 @@
 # ---
 # name: TestTrends.test_dau_with_breakdown_filtering_with_sampling.12
   '''
->>>>>>> 2919e27e
   
   SELECT replaceRegexpAll(JSONExtractRaw(properties, '$some_property'), '^"|"$', '') AS value,
          count(*) as count
@@ -922,7 +919,7 @@
   OFFSET 0
   '''
 # ---
-# name: TestTrends.test_dau_with_breakdown_filtering_with_sampling.2
+# name: TestTrends.test_dau_with_breakdown_filtering_with_sampling.13
   '''
   
   SELECT groupArray(day_start) as date,
@@ -974,7 +971,7 @@
   ORDER BY breakdown_value
   '''
 # ---
-# name: TestTrends.test_dau_with_breakdown_filtering_with_sampling.3
+# name: TestTrends.test_dau_with_breakdown_filtering_with_sampling.14
   '''
   
   SELECT replaceRegexpAll(JSONExtractRaw(properties, '$some_property'), '^"|"$', '') AS value,
@@ -990,7 +987,7 @@
   OFFSET 0
   '''
 # ---
-# name: TestTrends.test_dau_with_breakdown_filtering_with_sampling.4
+# name: TestTrends.test_dau_with_breakdown_filtering_with_sampling.15
   '''
   
   SELECT groupArray(day_start) as date,
@@ -1042,8 +1039,6 @@
   ORDER BY breakdown_value
   '''
 # ---
-<<<<<<< HEAD
-=======
 # name: TestTrends.test_dau_with_breakdown_filtering_with_sampling.2
   '''
   
@@ -1224,7 +1219,6 @@
   ORDER BY age;
   '''
 # ---
->>>>>>> 2919e27e
 # name: TestTrends.test_filter_events_by_precalculated_cohort
   '''
   
@@ -2402,6 +2396,40 @@
      ORDER BY day_start)
   '''
 # ---
+# name: TestTrends.test_same_day_with_person_on_events_v2_latest_override.6
+  '''
+  
+  SELECT groupArray(day_start) as date,
+         groupArray(count) AS total
+  FROM
+    (SELECT SUM(total) AS count,
+            day_start
+     FROM
+       (SELECT toUInt16(0) AS total,
+               toStartOfDay(toDateTime('2020-01-03 23:59:59', 'UTC')) - toIntervalDay(number) AS day_start
+        FROM numbers(dateDiff('day', toStartOfDay(toDateTime('2020-01-03 00:00:00', 'UTC')), toDateTime('2020-01-03 23:59:59', 'UTC')))
+        UNION ALL SELECT toUInt16(0) AS total,
+                         toStartOfDay(toDateTime('2020-01-03 00:00:00', 'UTC'))
+        UNION ALL SELECT count(DISTINCT if(notEmpty(overrides.person_id), overrides.person_id, e.person_id)) AS total,
+                         toStartOfDay(toTimeZone(toDateTime(timestamp, 'UTC'), 'UTC')) AS date
+        FROM events e
+        LEFT OUTER JOIN
+          (SELECT argMax(person_distinct_id_overrides.person_id, person_distinct_id_overrides.version) AS person_id,
+                  person_distinct_id_overrides.distinct_id AS distinct_id
+           FROM person_distinct_id_overrides
+           WHERE equals(person_distinct_id_overrides.team_id, 2)
+           GROUP BY person_distinct_id_overrides.distinct_id
+           HAVING ifNull(equals(argMax(person_distinct_id_overrides.is_deleted, person_distinct_id_overrides.version), 0), 0)) AS overrides ON e.distinct_id = overrides.distinct_id
+        WHERE team_id = 2
+          AND event = 'sign up'
+          AND toTimeZone(timestamp, 'UTC') >= toDateTime('2020-01-03 00:00:00', 'UTC')
+          AND toTimeZone(timestamp, 'UTC') <= toDateTime('2020-01-03 23:59:59', 'UTC')
+          AND notEmpty(e.person_id)
+        GROUP BY date)
+     GROUP BY day_start
+     ORDER BY day_start)
+  '''
+# ---
 # name: TestTrends.test_timezones_daily
   '''
   
