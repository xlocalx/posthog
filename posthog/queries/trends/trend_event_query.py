from typing import Any, Dict, Tuple

from posthog.constants import MONTHLY_ACTIVE, WEEKLY_ACTIVE, PropertyOperatorType
from posthog.models import Entity
from posthog.models.entity.util import get_entity_filtering_params
from posthog.models.filters.filter import Filter
from posthog.models.filters.mixins.utils import cached_property
from posthog.models.property.util import get_property_string_expr
from posthog.models.utils import PersonPropertiesMode
from posthog.queries.event_query import EventQuery
from posthog.queries.person_query import PersonQuery
<<<<<<< HEAD
from posthog.queries.timestamp_query import TimestampQuery
=======
from posthog.queries.query_date_range import QueryDateRange
>>>>>>> 49f21ef9
from posthog.queries.trends.util import get_active_user_params


class TrendsEventQuery(EventQuery):
    _entity: Entity
    _filter: Filter

    def __init__(self, entity: Entity, *args, **kwargs):
        self._entity = entity
        super().__init__(*args, **kwargs)

    def get_query(self) -> Tuple[str, Dict[str, Any]]:
        _fields = (
            f"{self.EVENT_TABLE_ALIAS}.timestamp as timestamp"
            + (
                " ".join(
                    f', {self.EVENT_TABLE_ALIAS}."{column_name}" as "{column_name}"'
                    for column_name in self._column_optimizer.event_columns_to_query
                )
            )
            + " ".join(
                [
                    ", "
                    + get_property_string_expr("events", property, f"'{property}'", "properties", table_alias="e")[0]
                    + f" as {property}"
                    for property in self._extra_event_properties
                ]
            )
            + (f", {self.DISTINCT_ID_TABLE_ALIAS}.person_id as person_id" if self._should_join_distinct_ids else "")
            + (
                f", {self.SESSION_TABLE_ALIAS}.session_duration as session_duration"
                if self._should_join_sessions
                else ""
            )
            + (
                f", {self.SESSION_TABLE_ALIAS}.$session_id as $session_id"
                if self._should_join_sessions
                and "$session_id" not in self._extra_event_properties
                and "$session_id" not in self._column_optimizer.event_columns_to_query
                else ""
            )
            + (f", {self.EVENT_TABLE_ALIAS}.distinct_id as distinct_id" if self._aggregate_users_by_distinct_id else "")
            + (f", {self.EVENT_TABLE_ALIAS}.person_id as person_id" if self._using_person_on_events else "")
            + (
                " ".join(
                    f", {self.EVENT_TABLE_ALIAS}.{column_name} as {column_name}" for column_name in self._extra_fields
                )
            )
            + (self._get_extra_person_columns())
        )

        if self._using_person_on_events:
            for column_name in sorted(self._column_optimizer.person_on_event_columns_to_query):
                _fields += f', {self.EVENT_TABLE_ALIAS}."{column_name}" as "{column_name}"'

            for column_name in sorted(self._column_optimizer.group_on_event_columns_to_query):
                _fields += f', {self.EVENT_TABLE_ALIAS}."{column_name}" as "{column_name}"'

        date_query, date_params = self._get_date_filter()
        self.params.update(date_params)

        prop_query, prop_params = self._get_prop_groups(
            self._filter.property_groups.combine_property_group(PropertyOperatorType.AND, self._entity.property_groups),
            person_properties_mode=PersonPropertiesMode.DIRECT_ON_EVENTS
            if self._using_person_on_events
            else PersonPropertiesMode.USING_PERSON_PROPERTIES_COLUMN,
            person_id_joined_alias=f"{self.DISTINCT_ID_TABLE_ALIAS if not self._using_person_on_events else self.EVENT_TABLE_ALIAS}.person_id",
        )

        self.params.update(prop_params)

        entity_query, entity_params = self._get_entity_query()
        self.params.update(entity_params)

        person_query, person_params = self._get_person_query()
        self.params.update(person_params)

        groups_query, groups_params = self._get_groups_query()
        self.params.update(groups_params)

        session_query, session_params = self._get_sessions_query()
        self.params.update(session_params)

        query = f"""
            SELECT {_fields} FROM events {self.EVENT_TABLE_ALIAS}
            {self._get_distinct_id_query()}
            {person_query}
            {groups_query}
            {session_query}
            WHERE team_id = %(team_id)s
            {entity_query}
            {date_query}
            {prop_query}
        """

        return query, self.params

    def _determine_should_join_persons(self) -> None:
        EventQuery._determine_should_join_persons(self)
        if self._using_person_on_events:
            self._should_join_distinct_ids = False
            self._should_join_persons = False

    def _get_extra_person_columns(self) -> str:
        if self._using_person_on_events:
            return " ".join(
                ", {extract} as {column_name}".format(
                    extract=get_property_string_expr(
                        "events",
                        column_name,
                        var=f"'{column_name}'",
                        allow_denormalized_props=False,
                        column="person_properties",
                        table_alias=self.EVENT_TABLE_ALIAS,
                        materialised_table_column="person_properties",
                    ),
                    column_name=column_name,
                )
                for column_name in self._extra_person_fields
            )
        else:
            return " ".join(
                f", {self.PERSON_TABLE_ALIAS}.{column_name} as {column_name}"
                for column_name in self._extra_person_fields
            )

    def _determine_should_join_distinct_ids(self) -> None:
        if (
            self._entity.math == "dau" and not self._aggregate_users_by_distinct_id
        ) or self._column_optimizer.is_using_cohort_propertes:
            self._should_join_distinct_ids = True

    def _get_date_filter(self) -> Tuple[str, Dict]:
        date_filter = ""
        date_params: Dict[str, Any] = {}
<<<<<<< HEAD
        timestamp_query = TimestampQuery(self._filter, self._team)
        parsed_date_from, date_from_params = timestamp_query.date_from
        parsed_date_to, date_to_params = timestamp_query.date_to
=======
        query_date_range = QueryDateRange(self._filter, self._team)
        parsed_date_from, date_from_params = query_date_range.date_from
        parsed_date_to, date_to_params = query_date_range.date_to

>>>>>>> 49f21ef9
        date_params.update(date_from_params)
        date_params.update(date_to_params)

        self.parsed_date_from = parsed_date_from
        self.parsed_date_to = parsed_date_to

        if self._entity.math in [WEEKLY_ACTIVE, MONTHLY_ACTIVE]:
            date_filter = "{parsed_date_from_prev_range} {parsed_date_to}"
            format_params = get_active_user_params(self._filter, self._entity, self._team_id)
            self.active_user_params = format_params

            date_filter = date_filter.format(**format_params, parsed_date_to=parsed_date_to)
        else:
            date_filter = "{parsed_date_from} {parsed_date_to}".format(
                parsed_date_from=parsed_date_from, parsed_date_to=parsed_date_to
            )

        return date_filter, date_params

    def _get_entity_query(self) -> Tuple[str, Dict]:
        entity_params, entity_format_params = get_entity_filtering_params(
            entity=self._entity,
            team_id=self._team_id,
            table_name=self.EVENT_TABLE_ALIAS,
            person_properties_mode=PersonPropertiesMode.DIRECT_ON_EVENTS
            if self._using_person_on_events
            else PersonPropertiesMode.USING_PERSON_PROPERTIES_COLUMN,
        )

        return entity_format_params["entity_query"], entity_params

    @cached_property
    def _person_query(self):
        return PersonQuery(
            self._filter,
            self._team_id,
            self._column_optimizer,
            extra_fields=self._extra_person_fields,
            entity=self._entity,
        )<|MERGE_RESOLUTION|>--- conflicted
+++ resolved
@@ -9,11 +9,7 @@
 from posthog.models.utils import PersonPropertiesMode
 from posthog.queries.event_query import EventQuery
 from posthog.queries.person_query import PersonQuery
-<<<<<<< HEAD
-from posthog.queries.timestamp_query import TimestampQuery
-=======
 from posthog.queries.query_date_range import QueryDateRange
->>>>>>> 49f21ef9
 from posthog.queries.trends.util import get_active_user_params
 
 
@@ -149,16 +145,10 @@
     def _get_date_filter(self) -> Tuple[str, Dict]:
         date_filter = ""
         date_params: Dict[str, Any] = {}
-<<<<<<< HEAD
-        timestamp_query = TimestampQuery(self._filter, self._team)
-        parsed_date_from, date_from_params = timestamp_query.date_from
-        parsed_date_to, date_to_params = timestamp_query.date_to
-=======
         query_date_range = QueryDateRange(self._filter, self._team)
         parsed_date_from, date_from_params = query_date_range.date_from
         parsed_date_to, date_to_params = query_date_range.date_to
 
->>>>>>> 49f21ef9
         date_params.update(date_from_params)
         date_params.update(date_to_params)
 
