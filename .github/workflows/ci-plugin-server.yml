--- conflicted
+++ resolved
@@ -201,10 +201,7 @@
               run: |
                   sudo apt-get update
                   sudo apt-get install libxml2-dev libxmlsec1-dev libxmlsec1-openssl
-<<<<<<< HEAD
-=======
-              if: steps.cache-backend-tests.outputs.cache-hit != 'true'
->>>>>>> 36f08cec
+              if: steps.cache-backend-tests.outputs.cache-hit != 'true'
 
             - name: Install python dependencies
               if: steps.cache-backend-tests.outputs.cache-hit != 'true'
