--- conflicted
+++ resolved
@@ -159,12 +159,9 @@
 
     # DEPRECATED
     events_column_config: models.JSONField = models.JSONField(default=events_column_config_default)
-<<<<<<< HEAD
     temporary_token: models.CharField = models.CharField(max_length=200, null=True, blank=True, unique=True)
-=======
     # DEPRECATED - Most emails are done via 3rd parties and we use their opt/in out tooling
     email_opt_in: models.BooleanField = models.BooleanField(default=False, null=True, blank=True)
->>>>>>> c0f4b269
 
     # Remove unused attributes from `AbstractUser`
     username = None
