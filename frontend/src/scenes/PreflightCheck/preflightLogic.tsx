import { actions, events, kea, listeners, path, reducers, selectors } from 'kea'
import api from 'lib/api'
import { PreflightStatus, Realm } from '~/types'
import posthog from 'posthog-js'
import { getAppContext } from 'lib/utils/getAppContext'
import { preflightLogicType } from './preflightLogicType'
import { urls } from 'scenes/urls'
import { actionToUrl, router, urlToAction } from 'kea-router'
import { loaders } from 'kea-loaders'

type PreflightMode = 'experimentation' | 'live'

export type PreflightCheckStatus = 'validated' | 'error' | 'warning' | 'optional'

export interface PreflightItemInterface {
    name: string
    status: PreflightCheckStatus
    caption?: string
    id: string
}

interface PreflightCheckSummary {
    summaryString: string
    summaryStatus: PreflightCheckStatus
}

export interface EnvironmentConfigOption {
    key: string
    metric: string
    value: string
}

export const preflightLogic = kea<
    preflightLogicType<EnvironmentConfigOption, PreflightCheckSummary, PreflightItemInterface, PreflightMode>
>([
    path(['scenes', 'PreflightCheck', 'preflightLogic']),
    loaders({
        preflight: [
            null as PreflightStatus | null,
            {
                loadPreflight: async () => {
                    const response = await api.get('_preflight/')
                    return response
                },
            },
        ],
    }),
    actions({
        registerInstrumentationProps: true,
        setPreflightMode: (mode: PreflightMode | null, noReload?: boolean) => ({ mode, noReload }),
        handlePreflightFinished: true,
        setChecksManuallyExpanded: (expanded: boolean | null) => ({ expanded }),
    }),
    reducers({
        preflightMode: [
            null as PreflightMode | null,
            {
                setPreflightMode: (_, { mode }) => mode,
            },
        ],
        areChecksManuallyExpanded: [
            null as boolean | null,
            {
                setChecksManuallyExpanded: (_, { expanded }) => expanded,
            },
        ],
    }),
    selectors({
        checks: [
            (s) => [s.preflight, s.preflightMode],
            (preflight, preflightMode) => {
                const preflightItems = [
                    {
                        id: 'database',
                        name: 'Application database · Postgres',
                        status: preflight?.db ? 'validated' : 'error',
                    },
                    {
                        id: 'clickhouse',
                        name: 'Analytics database · ClickHouse',
                        status: preflight?.clickhouse ? 'validated' : 'error',
                    },
                    {
                        id: 'kafka',
                        name: 'Queue · Kafka',
                        status: preflight?.kafka ? 'validated' : 'error',
                    },
                    {
                        id: 'backend',
                        name: 'Backend server · Django',
                        status: preflight?.django ? 'validated' : 'error',
                    },
                    {
                        id: 'redis',
                        name: 'Cache · Redis',
                        status: preflight?.redis ? 'validated' : 'error',
                    },
                    {
                        id: 'celery',
                        name: 'Background jobs · Celery',
                        status: preflight?.celery ? 'validated' : 'error',
                    },
                    {
                        id: 'plugins',
                        name: 'Plugin server · Node',
                        status: preflight?.plugins
                            ? 'validated'
                            : preflightMode === 'experimentation'
                            ? 'warning'
                            : 'error',
                        caption:
                            !preflight?.plugins && preflightMode === 'experimentation'
                                ? 'Required in production environments'
                                : undefined,
                    },
                    {
                        id: 'frontend',
                        name: 'Frontend build · Webpack',
                        status: 'validated', // Always validated if we're showing the preflight check
                    },
                    {
                        id: 'tls',
                        name: 'SSL/TLS certificate',
                        status:
                            window.location.protocol === 'https:'
                                ? 'validated'
                                : preflightMode === 'experimentation'
                                ? 'optional'
                                : 'warning',
                        caption:
                            !(window.location.protocol === 'https:') && preflightMode === 'experimentation'
                                ? 'Not required for experimentation mode'
                                : 'Set up before ingesting real user data',
                    },
<<<<<<< HEAD
                    {
                        id: 'object_storage',
                        name: 'Object Storage',
                        status: preflight?.object_storage ? 'validated' : 'warning',
                        caption: !preflight?.object_storage
                            ? 'Some features will not work without object storage'
                            : undefined,
                    },
                ] as PreflightItemInterface[]
=======
                ]

                if (preflight?.object_storage || preflight?.is_debug) {
                    /** __for now__, only prompt debug users if object storage is unhealthy **/
                    preflightItems.push({
                        id: 'object_storage',
                        name: 'Object Storage',
                        status: preflight?.object_storage ? 'validated' : 'warning',
                        caption: preflight?.object_storage
                            ? undefined
                            : 'Some features will not work without object storage',
                    })
                }

                return preflightItems as PreflightItemInterface[]
>>>>>>> d1ffdf0a
            },
        ],
        checksSummary: [
            (s) => [s.checks],
            (checks): PreflightCheckSummary => {
                const statusCounts = {} as Record<PreflightCheckStatus, number>
                if (checks.length > 0) {
                    for (const check of checks) {
                        statusCounts[check.status] = (statusCounts[check.status] || 0) + 1
                    }
                }

                let summaryString = ''
                let summaryStatus: PreflightCheckStatus = 'validated'

                if (statusCounts.validated) {
                    summaryString += `${statusCounts.validated} successful, `
                }
                if (statusCounts.warning) {
                    summaryString += `${statusCounts.warning} warning${statusCounts.warning > 1 ? 's' : ''}, `
                    summaryStatus = 'warning'
                }
                if (statusCounts.error) {
                    summaryString += `${statusCounts.error} error${statusCounts.error > 1 ? 's' : ''}, `
                    summaryStatus = 'error'
                }
                if (statusCounts.optional) {
                    summaryString += `${statusCounts.optional} optional, `
                }

                return { summaryString: summaryString.slice(0, -2), summaryStatus: summaryStatus }
            },
        ],
        areChecksExpanded: [
            (s) => [s.checksSummary, s.areChecksManuallyExpanded],
            (checksSummary, areChecksManuallyExpanded) => {
                return areChecksManuallyExpanded ?? checksSummary?.summaryStatus !== 'validated'
            },
        ],
        socialAuthAvailable: [
            (s) => [s.preflight],
            (preflight): boolean =>
                Boolean(preflight && Object.values(preflight.available_social_auth_providers).filter((i) => i).length),
        ],
        realm: [
            (s) => [s.preflight],
            (preflight): Realm | null => {
                if (!preflight) {
                    return null
                }
                return preflight.realm
            },
        ],
        siteUrlMisconfigured: [
            (s) => [s.preflight],
            (preflight): boolean => {
                return Boolean(preflight && (!preflight.site_url || preflight.site_url != window.location.origin))
            },
        ],
        configOptions: [
            (s) => [s.preflight],
            (preflight): EnvironmentConfigOption[] => {
                // Returns the preflight config options to display in the /instance/status page

                const RELEVANT_CONFIGS = [
                    {
                        key: 'site_url',
                        label: 'Site URL',
                    },
                ]

                if (!preflight) {
                    return []
                }
                // @ts-ignore
                return RELEVANT_CONFIGS.map((config) => ({
                    key: config.key,
                    metric: config.label,
                    value: preflight[config.key],
                }))
            },
        ],
    }),
    listeners(({ values, actions }) => ({
        handlePreflightFinished: () => {
            router.actions.push(urls.signup())
        },
        loadPreflightSuccess: () => {
            actions.registerInstrumentationProps()
            actions.setChecksManuallyExpanded(values.areChecksManuallyExpanded || null)
        },
        registerInstrumentationProps: async (_, breakpoint) => {
            await breakpoint(100)
            if (posthog && values.preflight) {
                posthog.register({
                    posthog_version: values.preflight.posthog_version,
                    realm: values.realm,
                    email_service_available: values.preflight.email_service_available,
                })

                if (values.preflight.site_url) {
                    posthog.group('instance', values.preflight.site_url, {
                        site_url: values.preflight.site_url,
                    })
                }
            }
        },
        setPreflightMode: async ({ mode, noReload }) => {
            if (mode && !noReload) {
                actions.loadPreflight()
            }
        },
    })),
    events(({ actions, values }) => ({
        afterMount: () => {
            const appContext = getAppContext()
            const preflight = appContext?.preflight
            if (preflight) {
                actions.loadPreflightSuccess(preflight)
            } else if (!values.preflight) {
                actions.loadPreflight()
            }
        },
    })),
    actionToUrl(({ values }) => ({
        setPreflightMode: () => ['/preflight', { mode: values.preflightMode }],
    })),
    urlToAction(({ actions, values }) => ({
        '/preflight': (_, { mode }) => {
            if (values.preflightMode !== mode) {
                actions.setPreflightMode(mode ?? (null as PreflightMode | null), true)
            }
        },
    })),
])<|MERGE_RESOLUTION|>--- conflicted
+++ resolved
@@ -132,17 +132,6 @@
                                 ? 'Not required for experimentation mode'
                                 : 'Set up before ingesting real user data',
                     },
-<<<<<<< HEAD
-                    {
-                        id: 'object_storage',
-                        name: 'Object Storage',
-                        status: preflight?.object_storage ? 'validated' : 'warning',
-                        caption: !preflight?.object_storage
-                            ? 'Some features will not work without object storage'
-                            : undefined,
-                    },
-                ] as PreflightItemInterface[]
-=======
                 ]
 
                 if (preflight?.object_storage || preflight?.is_debug) {
@@ -158,7 +147,6 @@
                 }
 
                 return preflightItems as PreflightItemInterface[]
->>>>>>> d1ffdf0a
             },
         ],
         checksSummary: [
