import './SharingModal.scss'

import { IconCollapse, IconExpand, IconInfo, IconLock } from '@posthog/icons'
import { LemonButton, LemonDivider, LemonModal, LemonSkeleton, LemonSwitch } from '@posthog/lemon-ui'
import { captureException } from '@sentry/react'
import { useActions, useValues } from 'kea'
import { Form } from 'kea-forms'
import { CodeSnippet, Language } from 'lib/components/CodeSnippet'
import { TitleWithIcon } from 'lib/components/TitleWithIcon'
import { IconLink } from 'lib/lemon-ui/icons'
import { LemonDialog } from 'lib/lemon-ui/LemonDialog'
import { LemonField } from 'lib/lemon-ui/LemonField'
import { Spinner } from 'lib/lemon-ui/Spinner/Spinner'
import { Tooltip } from 'lib/lemon-ui/Tooltip'
import { copyToClipboard } from 'lib/utils/copyToClipboard'
import { useEffect, useState } from 'react'
import { DashboardCollaboration } from 'scenes/dashboard/DashboardCollaborators'

import { AvailableFeature, InsightModel, InsightShortId, InsightType } from '~/types'

import { upgradeModalLogic } from '../UpgradeModal/upgradeModalLogic'
import { sharingLogic } from './sharingLogic'

export const SHARING_MODAL_WIDTH = 600

export interface SharingModalBaseProps {
    dashboardId?: number
    insightShortId?: InsightShortId
    insight?: Partial<InsightModel>
    recordingId?: string

    title?: string
    previewIframe?: boolean
    additionalParams?: Record<string, any>
}

export interface SharingModalProps extends SharingModalBaseProps {
    isOpen: boolean
    closeModal: () => void
    inline?: boolean
}

export function SharingModalContent({
    dashboardId,
    insightShortId,
    insight,
    recordingId,
    additionalParams,
    previewIframe = false,
}: SharingModalBaseProps): JSX.Element {
    const logicProps = {
        dashboardId,
        insightShortId,
        recordingId,
        additionalParams,
    }
    const {
        whitelabelAvailable,
        sharingConfiguration,
        sharingConfigurationLoading,
        showPreview,
        embedCode,
        iframeProperties,
        shareLink,
    } = useValues(sharingLogic(logicProps))
    const { setIsEnabled, togglePreview } = useActions(sharingLogic(logicProps))
<<<<<<< HEAD
    const { guardAvailableFeature } = useActions(upgradeModalLogic)
=======
    const { guardAvailableFeature } = useValues(upgradeModalLogic)
>>>>>>> c3aef835

    const [iframeLoaded, setIframeLoaded] = useState(false)

    const showLegendCheckbox = insight?.filters?.insight === InsightType.TRENDS
    const resource = dashboardId ? 'dashboard' : insightShortId ? 'insight' : recordingId ? 'recording' : 'this'

    useEffect(() => {
        setIframeLoaded(false)
    }, [iframeProperties.src, sharingConfiguration?.enabled, showPreview])

    return (
        <div className="space-y-4">
            {dashboardId ? (
                <>
                    <DashboardCollaboration dashboardId={dashboardId} />
                    <LemonDivider />
                </>
            ) : undefined}

            <div className="space-y-2">
                {!sharingConfiguration && sharingConfigurationLoading ? (
                    <LemonSkeleton.Row repeat={3} />
                ) : !sharingConfiguration ? (
                    <p>Something went wrong...</p>
                ) : (
                    <>
                        <LemonSwitch
                            id="sharing-switch"
                            label={`Share ${resource} publicly`}
                            checked={sharingConfiguration.enabled}
                            data-attr="sharing-switch"
                            onChange={(active) => setIsEnabled(active)}
                            bordered
                            fullWidth
                        />

                        {sharingConfiguration.enabled && sharingConfiguration.access_token ? (
                            <>
                                <div className="space-y-2">
                                    <LemonButton
                                        data-attr="sharing-link-button"
                                        type="secondary"
                                        onClick={() => {
                                            // TRICKY: there's a chance this was sending useless errors to Sentry
                                            // even when it succeeded, so we're explicitly ignoring the promise success
                                            // and naming the error when reported to Sentry - @pauldambra
                                            copyToClipboard(shareLink, 'link').catch((e) =>
                                                captureException(
                                                    new Error('unexpected sharing modal clipboard error: ' + e.message)
                                                )
                                            )
                                        }}
                                        icon={<IconLink />}
                                        fullWidth
                                        className="mb-4"
                                    >
                                        Copy public link
                                    </LemonButton>
                                    <TitleWithIcon
                                        icon={
                                            <Tooltip
                                                title={`Use the HTML snippet below to embed the ${resource} on your website`}
                                            >
                                                <IconInfo />
                                            </Tooltip>
                                        }
                                    >
                                        <b>Embed {resource}</b>
                                    </TitleWithIcon>
                                    <CodeSnippet language={Language.HTML}>{embedCode}</CodeSnippet>
                                </div>
                                <Form
                                    logic={sharingLogic}
                                    props={logicProps}
                                    formKey="embedConfig"
                                    className="space-y-2"
                                >
                                    <LemonField name="whitelabel">
                                        {({ value, onChange }) => (
                                            <LemonSwitch
                                                fullWidth
                                                bordered
                                                label={
                                                    <div className="flex items-center">
                                                        <span>Show PostHog branding</span>
                                                        {!whitelabelAvailable && (
                                                            <Tooltip title="This is a premium feature, click to learn more.">
                                                                <IconLock className="ml-1 text-muted text-base" />
                                                            </Tooltip>
                                                        )}
                                                    </div>
                                                }
                                                onChange={() =>
                                                    guardAvailableFeature(AvailableFeature.WHITE_LABELLING, () =>
                                                        onChange(!value)
                                                    )
                                                }
                                                checked={!value}
                                            />
                                        )}
                                    </LemonField>
                                    {insight && (
                                        <LemonField name="noHeader">
                                            {({ value, onChange }) => (
                                                <LemonSwitch
                                                    fullWidth
                                                    bordered
                                                    label={<div>Show title and description</div>}
                                                    onChange={() => onChange(!value)}
                                                    checked={!value}
                                                />
                                            )}
                                        </LemonField>
                                    )}
                                    {showLegendCheckbox && (
                                        <LemonField name="legend">
                                            {({ value, onChange }) => (
                                                <LemonSwitch
                                                    fullWidth
                                                    bordered
                                                    label={<div>Show legend</div>}
                                                    onChange={() => onChange(!value)}
                                                    checked={value}
                                                />
                                            )}
                                        </LemonField>
                                    )}
                                    {recordingId && (
                                        <LemonField name="showInspector">
                                            {({ value, onChange }) => (
                                                <LemonSwitch
                                                    fullWidth
                                                    bordered
                                                    label={<div>Show inspector panel</div>}
                                                    onChange={onChange}
                                                    checked={value}
                                                />
                                            )}
                                        </LemonField>
                                    )}

                                    {previewIframe && (
                                        <div className="rounded border">
                                            <LemonButton
                                                fullWidth
                                                sideIcon={showPreview ? <IconCollapse /> : <IconExpand />}
                                                onClick={togglePreview}
                                            >
                                                Preview
                                                {showPreview && !iframeLoaded ? <Spinner className="ml-2" /> : null}
                                            </LemonButton>
                                            {showPreview && (
                                                <div className="SharingPreview border-t">
                                                    <iframe
                                                        className="block"
                                                        {...iframeProperties}
                                                        onLoad={() => setIframeLoaded(true)}
                                                    />
                                                </div>
                                            )}
                                        </div>
                                    )}
                                </Form>
                            </>
                        ) : null}
                    </>
                )}
            </div>
        </div>
    )
}

export function SharingModal({ closeModal, isOpen, inline, title, ...props }: SharingModalProps): JSX.Element {
    return (
        <LemonModal
            onClose={closeModal}
            isOpen={isOpen}
            width={SHARING_MODAL_WIDTH}
            title={title ?? 'Sharing'}
            footer={
                <LemonButton type="secondary" onClick={closeModal}>
                    Done
                </LemonButton>
            }
            inline={inline}
        >
            <SharingModalContent {...props} />
        </LemonModal>
    )
}

SharingModal.open = (props: SharingModalBaseProps) => {
    LemonDialog.open({
        title: props.title ?? 'Sharing',
        content: (
            <>
                <SharingModalContent {...props} />
            </>
        ),
        width: SHARING_MODAL_WIDTH,
        primaryButton: {
            children: 'Close',
            type: 'secondary',
        },
    })
}<|MERGE_RESOLUTION|>--- conflicted
+++ resolved
@@ -64,11 +64,7 @@
         shareLink,
     } = useValues(sharingLogic(logicProps))
     const { setIsEnabled, togglePreview } = useActions(sharingLogic(logicProps))
-<<<<<<< HEAD
-    const { guardAvailableFeature } = useActions(upgradeModalLogic)
-=======
     const { guardAvailableFeature } = useValues(upgradeModalLogic)
->>>>>>> c3aef835
 
     const [iframeLoaded, setIframeLoaded] = useState(false)
 
