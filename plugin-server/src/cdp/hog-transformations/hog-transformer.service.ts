import { PluginEvent } from '@posthog/plugin-scaffold'
import { Counter, Histogram } from 'prom-client'

import { HogFunctionInvocationGlobals, HogFunctionInvocationResult, HogFunctionType } from '../../cdp/types'
import { createInvocation, isLegacyPluginHogFunction } from '../../cdp/utils'
import { runInstrumentedFunction } from '../../main/utils'
import { Hub } from '../../types'
import { logger } from '../../utils/logger'
import { CdpRedis, createCdpRedisPool } from '../redis'
import { buildGlobalsWithInputs, HogExecutorService } from '../services/hog-executor.service'
import { HogFunctionManagerService } from '../services/hog-function-manager.service'
import { HogFunctionMonitoringService } from '../services/hog-function-monitoring.service'
import { HogWatcherService, HogWatcherState } from '../services/hog-watcher.service'
import { LegacyPluginExecutorService } from '../services/legacy-plugin-executor.service'
import { convertToHogFunctionFilterGlobal } from '../utils'
import { checkHogFunctionFilters } from '../utils/hog-function-filtering'
import { cleanNullValues } from './transformation-functions'

export const hogTransformationDroppedEvents = new Counter({
    name: 'hog_transformation_dropped_events',
    help: 'Indicates how many events are dropped by hog transformations',
})

export const hogTransformationInvocations = new Counter({
    name: 'hog_transformation_invocations_total',
    help: 'Number of times transformEvent was called directly',
})

export const hogTransformationAttempts = new Counter({
    name: 'hog_transformation_attempts_total',
    help: 'Number of transformation attempts before any processing',
    labelNames: ['type'],
})

export const hogTransformationCompleted = new Counter({
    name: 'hog_transformation_completed_total',
    help: 'Number of successfully completed transformations',
    labelNames: ['type'],
})

export const transformEventHogWatcherLatency = new Histogram({
    name: 'transform_event_hog_watcher_latency_milliseconds',
    help: 'Time spent in HogWatcher operations in milliseconds for transformEvent',
    labelNames: ['operation'],
})

export interface TransformationResultPure {
    event: PluginEvent | null
    invocationResults: HogFunctionInvocationResult[]
}

export interface TransformationResult extends TransformationResultPure {
    messagePromises: Promise<void>[]
}

export class HogTransformerService {
    private hogExecutor: HogExecutorService
    private hogFunctionManager: HogFunctionManagerService
    private hub: Hub
    private pluginExecutor: LegacyPluginExecutorService
    private hogFunctionMonitoringService: HogFunctionMonitoringService
    private hogWatcher: HogWatcherService
    private redis: CdpRedis

    constructor(hub: Hub) {
        this.hub = hub
        this.redis = createCdpRedisPool(hub)
        this.hogFunctionManager = new HogFunctionManagerService(hub)
        this.hogExecutor = new HogExecutorService(hub)
        this.pluginExecutor = new LegacyPluginExecutorService(hub)
        this.hogFunctionMonitoringService = new HogFunctionMonitoringService(hub)
        this.hogWatcher = new HogWatcherService(hub, this.redis)
    }

    public async start(): Promise<void> {
        await this.hogFunctionManager.start()
    }

    public async stop(): Promise<void> {
        await this.hogFunctionManager.stop()
    }

    private async getTransformationFunctions() {
        const geoipLookup = await this.hub.geoipService.get()
        return {
            geoipLookup: (val: unknown): any => {
                return typeof val === 'string' ? geoipLookup.city(val) : null
            },
            cleanNullValues,
        }
    }

    private createInvocationGlobals(event: PluginEvent): HogFunctionInvocationGlobals {
        return {
            project: {
                id: event.team_id,
                name: 'WHERE TO GET THIS FROM??',
                url: this.hub.SITE_URL ?? 'http://localhost:8000',
            },
            event: {
                uuid: event.uuid,
                event: event.event,
                distinct_id: event.distinct_id,
                properties: event.properties || {},
                elements_chain: event.properties?.elements_chain || '',
                timestamp: event.timestamp || '',
                url: event.properties?.$current_url || '',
            },
        }
    }

    public transformEventAndProduceMessages(event: PluginEvent): Promise<TransformationResult> {
        return runInstrumentedFunction({
            statsKey: `hogTransformer.transformEventAndProduceMessages`,
            func: async () => {
                hogTransformationAttempts.inc({ type: 'with_messages' })

                const teamHogFunctions = await this.hogFunctionManager.getHogFunctionsForTeam(event.team_id, [
                    'transformation',
                ])
                const transformationResult = await this.transformEvent(event, teamHogFunctions)
                await this.hogFunctionMonitoringService.processInvocationResults(transformationResult.invocationResults)

                hogTransformationCompleted.inc({ type: 'with_messages' })
                return {
                    ...transformationResult,
                    messagePromises: [this.hogFunctionMonitoringService.produceQueuedMessages()],
                }
            },
        })
    }

    public transformEvent(event: PluginEvent, teamHogFunctions: HogFunctionType[]): Promise<TransformationResultPure> {
        return runInstrumentedFunction({
            statsKey: `hogTransformer.transformEvent`,
            func: async () => {
                hogTransformationInvocations.inc()
                const results: HogFunctionInvocationResult[] = []
                const transformationsSucceeded: string[] = event.properties?.$transformations_succeeded || []
                const transformationsFailed: string[] = event.properties?.$transformations_failed || []
                const transformationsSkipped: string[] = event.properties?.$transformations_skipped || []
<<<<<<< HEAD

                // Get states for all functions to check if any are disabled - only if feature flag is enabled
                let states: Record<string, { state: HogWatcherState }> = {}
                if (this.hub.TRANSFORM_EVENT_HOG_WATCHER_ENABLED) {
                    const timer = transformEventHogWatcherLatency.startTimer()
                    states = await this.hogWatcher.getStates(teamHogFunctions.map((hf) => hf.id))
                    transformEventHogWatcherLatency.observe({ operation: 'getStates' }, timer() * 1000) // Convert seconds to milliseconds
                }
=======
>>>>>>> bef30898

                for (const hogFunction of teamHogFunctions) {
                    const transformationIdentifier = `${hogFunction.name} (${hogFunction.id})`

<<<<<<< HEAD
                    // Check if the function would be disabled via hogWatcher - but don't actually disable yet
                    if (this.hub.TRANSFORM_EVENT_HOG_WATCHER_ENABLED) {
                        const functionState = states[hogFunction.id]
                        if (functionState?.state >= HogWatcherState.disabledForPeriod) {
                            // Just log that we would have disabled this transformation but we're letting it run
                            logger.info(
                                '🧪',
                                '[MONITORING MODE] Transformation would be disabled but is allowed to run for testing',
                                {
                                    function_id: hogFunction.id,
                                    function_name: hogFunction.name,
                                    team_id: event.team_id,
                                    state: functionState.state,
                                    state_name:
                                        functionState.state === HogWatcherState.disabledForPeriod
                                            ? 'disabled_temporarily'
                                            : 'disabled_permanently',
                                }
                            )
                        }
                    }

=======
>>>>>>> bef30898
                    // Check if we should apply this transformation based on its filters
                    if (this.hub.FILTER_TRANSFORMATIONS_ENABLED) {
                        const globals = this.createInvocationGlobals(event)
                        const filterGlobals = convertToHogFunctionFilterGlobal(globals)

                        // Check if function has filters - if not, always apply
                        if (hogFunction.filters?.bytecode) {
<<<<<<< HEAD
                            try {
                                const filterResults = checkHogFunctionFilters({
                                    hogFunction,
                                    filterGlobals,
                                    eventUuid: globals.event?.uuid,
                                })

                                // If filter didn't pass and there was no error, skip this transformation
                                if (!filterResults.match && !filterResults.error) {
                                    transformationsSkipped.push(transformationIdentifier)
                                    results.push({
                                        invocation: createInvocation(
                                            {
                                                ...globals,
                                                inputs: {}, // Not needed as this is only for a valid return type
                                            },
                                            hogFunction
                                        ),
                                        metrics: filterResults.metrics,
                                        logs: filterResults.logs,
                                        error: null,
                                        finished: true,
                                    })
                                    continue
                                }
                            } catch (error) {
                                // Already logged in the utility, continue with transformation for backward compatibility
=======
                            const filterResults = checkHogFunctionFilters({
                                hogFunction,
                                filterGlobals,
                                eventUuid: globals.event?.uuid,
                            })

                            // If filter didn't pass and there was no error, skip this transformation
                            if (!filterResults.match && !filterResults.error) {
                                transformationsSkipped.push(transformationIdentifier)
                                results.push({
                                    invocation: createInvocation(
                                        {
                                            ...globals,
                                            inputs: {}, // Not needed as this is only for a valid return type
                                        },
                                        hogFunction
                                    ),
                                    metrics: filterResults.metrics,
                                    logs: filterResults.logs,
                                    error: null,
                                    finished: true,
                                })
                                continue
>>>>>>> bef30898
                            }
                        }
                    }

                    const result = await this.executeHogFunction(hogFunction, this.createInvocationGlobals(event))

                    results.push(result)

                    if (result.error) {
                        logger.error('⚠️', 'Error in transformation', {
                            error: result.error,
                            function_id: hogFunction.id,
                            team_id: event.team_id,
                        })
                        transformationsFailed.push(transformationIdentifier)
                        continue
                    }

                    if (!result.execResult) {
                        logger.warn('⚠️', 'Execution result is null - dropping event')
                        hogTransformationDroppedEvents.inc()
                        transformationsFailed.push(transformationIdentifier)
                        return {
                            event: null,
                            invocationResults: results,
                        }
                    }

                    const transformedEvent: unknown = result.execResult

                    if (
                        !transformedEvent ||
                        typeof transformedEvent !== 'object' ||
                        !('properties' in transformedEvent) ||
                        !transformedEvent.properties ||
                        typeof transformedEvent.properties !== 'object'
                    ) {
                        logger.error('⚠️', 'Invalid transformation result - missing or invalid properties', {
                            function_id: hogFunction.id,
                        })
                        transformationsFailed.push(transformationIdentifier)
                        continue
                    }

                    event.properties = {
                        ...transformedEvent.properties,
                    }

                    event.ip = event.properties.$ip ?? null

                    if ('event' in transformedEvent) {
                        if (typeof transformedEvent.event !== 'string') {
                            logger.error('⚠️', 'Invalid transformation result - event name must be a string', {
                                function_id: hogFunction.id,
                                event: transformedEvent.event,
                            })
                            transformationsFailed.push(transformationIdentifier)
                            continue
                        }
                        event.event = transformedEvent.event
                    }

                    if ('distinct_id' in transformedEvent) {
                        if (typeof transformedEvent.distinct_id !== 'string') {
                            logger.error('⚠️', 'Invalid transformation result - distinct_id must be a string', {
                                function_id: hogFunction.id,
                                distinct_id: transformedEvent.distinct_id,
                            })
                            transformationsFailed.push(transformationIdentifier)
                            continue
                        }
                        event.distinct_id = transformedEvent.distinct_id
                    }

                    transformationsSucceeded.push(transformationIdentifier)
                }

<<<<<<< HEAD
                // Observe the results to update rate limiting state - only if feature flag is enabled
                if (results.length > 0 && this.hub.TRANSFORM_EVENT_HOG_WATCHER_ENABLED) {
                    const timer = transformEventHogWatcherLatency.startTimer()
                    await this.hogWatcher.observeResults(results)
                    transformEventHogWatcherLatency.observe({ operation: 'observeResults' }, timer() * 1000) // Convert seconds to milliseconds
                }

=======
>>>>>>> bef30898
                if (transformationsFailed.length > 0) {
                    event.properties = {
                        ...event.properties,
                        $transformations_failed: transformationsFailed,
                    }
                }

                if (transformationsSkipped.length > 0) {
                    event.properties = {
                        ...event.properties,
                        $transformations_skipped: transformationsSkipped,
                    }
                }

                if (transformationsSucceeded.length > 0) {
                    event.properties = {
                        ...event.properties,
                        $transformations_succeeded: transformationsSucceeded,
                    }
                }

                return {
                    event,
                    invocationResults: results,
                }
            },
        })
    }

    private async executeHogFunction(
        hogFunction: HogFunctionType,
        globals: HogFunctionInvocationGlobals
    ): Promise<HogFunctionInvocationResult> {
        const transformationFunctions = await this.getTransformationFunctions()
        const globalsWithInputs = buildGlobalsWithInputs(globals, {
            ...(hogFunction.inputs ?? {}),
            ...(hogFunction.encrypted_inputs ?? {}),
        })

        const invocation = createInvocation(globalsWithInputs, hogFunction)

        const result = isLegacyPluginHogFunction(hogFunction)
            ? await this.pluginExecutor.execute(invocation)
            : this.hogExecutor.execute(invocation, { functions: transformationFunctions })
        return result
    }
}<|MERGE_RESOLUTION|>--- conflicted
+++ resolved
@@ -139,7 +139,6 @@
                 const transformationsSucceeded: string[] = event.properties?.$transformations_succeeded || []
                 const transformationsFailed: string[] = event.properties?.$transformations_failed || []
                 const transformationsSkipped: string[] = event.properties?.$transformations_skipped || []
-<<<<<<< HEAD
 
                 // Get states for all functions to check if any are disabled - only if feature flag is enabled
                 let states: Record<string, { state: HogWatcherState }> = {}
@@ -148,13 +147,44 @@
                     states = await this.hogWatcher.getStates(teamHogFunctions.map((hf) => hf.id))
                     transformEventHogWatcherLatency.observe({ operation: 'getStates' }, timer() * 1000) // Convert seconds to milliseconds
                 }
-=======
->>>>>>> bef30898
 
                 for (const hogFunction of teamHogFunctions) {
                     const transformationIdentifier = `${hogFunction.name} (${hogFunction.id})`
 
-<<<<<<< HEAD
+                    // Check if we should apply this transformation based on its filters
+                    if (this.hub.FILTER_TRANSFORMATIONS_ENABLED) {
+                        const globals = this.createInvocationGlobals(event)
+                        const filterGlobals = convertToHogFunctionFilterGlobal(globals)
+
+                        // Check if function has filters - if not, always apply
+                        if (hogFunction.filters?.bytecode) {
+                            const filterResults = checkHogFunctionFilters({
+                                hogFunction,
+                                filterGlobals,
+                                eventUuid: globals.event?.uuid,
+                            })
+
+                            // If filter didn't pass and there was no error, skip this transformation
+                            if (!filterResults.match && !filterResults.error) {
+                                transformationsSkipped.push(transformationIdentifier)
+                                results.push({
+                                    invocation: createInvocation(
+                                        {
+                                            ...globals,
+                                            inputs: {}, // Not needed as this is only for a valid return type
+                                        },
+                                        hogFunction
+                                    ),
+                                    metrics: filterResults.metrics,
+                                    logs: filterResults.logs,
+                                    error: null,
+                                    finished: true,
+                                })
+                                continue
+                            }
+                        }
+                    }
+
                     // Check if the function would be disabled via hogWatcher - but don't actually disable yet
                     if (this.hub.TRANSFORM_EVENT_HOG_WATCHER_ENABLED) {
                         const functionState = states[hogFunction.id]
@@ -177,8 +207,6 @@
                         }
                     }
 
-=======
->>>>>>> bef30898
                     // Check if we should apply this transformation based on its filters
                     if (this.hub.FILTER_TRANSFORMATIONS_ENABLED) {
                         const globals = this.createInvocationGlobals(event)
@@ -186,7 +214,6 @@
 
                         // Check if function has filters - if not, always apply
                         if (hogFunction.filters?.bytecode) {
-<<<<<<< HEAD
                             try {
                                 const filterResults = checkHogFunctionFilters({
                                     hogFunction,
@@ -214,31 +241,6 @@
                                 }
                             } catch (error) {
                                 // Already logged in the utility, continue with transformation for backward compatibility
-=======
-                            const filterResults = checkHogFunctionFilters({
-                                hogFunction,
-                                filterGlobals,
-                                eventUuid: globals.event?.uuid,
-                            })
-
-                            // If filter didn't pass and there was no error, skip this transformation
-                            if (!filterResults.match && !filterResults.error) {
-                                transformationsSkipped.push(transformationIdentifier)
-                                results.push({
-                                    invocation: createInvocation(
-                                        {
-                                            ...globals,
-                                            inputs: {}, // Not needed as this is only for a valid return type
-                                        },
-                                        hogFunction
-                                    ),
-                                    metrics: filterResults.metrics,
-                                    logs: filterResults.logs,
-                                    error: null,
-                                    finished: true,
-                                })
-                                continue
->>>>>>> bef30898
                             }
                         }
                     }
@@ -316,7 +318,6 @@
                     transformationsSucceeded.push(transformationIdentifier)
                 }
 
-<<<<<<< HEAD
                 // Observe the results to update rate limiting state - only if feature flag is enabled
                 if (results.length > 0 && this.hub.TRANSFORM_EVENT_HOG_WATCHER_ENABLED) {
                     const timer = transformEventHogWatcherLatency.startTimer()
@@ -324,8 +325,6 @@
                     transformEventHogWatcherLatency.observe({ operation: 'observeResults' }, timer() * 1000) // Convert seconds to milliseconds
                 }
 
-=======
->>>>>>> bef30898
                 if (transformationsFailed.length > 0) {
                     event.properties = {
                         ...event.properties,
