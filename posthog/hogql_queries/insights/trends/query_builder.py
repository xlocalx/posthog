--- conflicted
+++ resolved
@@ -121,12 +121,8 @@
             placeholders={
                 **self.query_date_range.to_placeholders(),
                 "events_filter": self._events_filter(),
-<<<<<<< HEAD
                 "aggregation_operation": self._aggregation_operation.select_aggregation(),
-=======
-                "aggregation_operation": self._aggregation_operation(),
                 "sample": self._sample_value(),
->>>>>>> 1f7c7d5b
             },
         )
 
