import { LemonSelectOptions } from '@posthog/lemon-ui'

import { ChartDisplayCategory, ChartDisplayType, Region, SSOProvider } from '../types'

// Sync with backend DISPLAY_TYPES_TO_CATEGORIES
export const DISPLAY_TYPES_TO_CATEGORIES: Record<ChartDisplayType, ChartDisplayCategory> = {
    [ChartDisplayType.ActionsLineGraph]: ChartDisplayCategory.TimeSeries,
    [ChartDisplayType.ActionsBar]: ChartDisplayCategory.TimeSeries,
    [ChartDisplayType.ActionsAreaGraph]: ChartDisplayCategory.TimeSeries,
    [ChartDisplayType.ActionsLineGraphCumulative]: ChartDisplayCategory.CumulativeTimeSeries,
    [ChartDisplayType.BoldNumber]: ChartDisplayCategory.TotalValue,
    [ChartDisplayType.ActionsPie]: ChartDisplayCategory.TotalValue,
    [ChartDisplayType.ActionsBarValue]: ChartDisplayCategory.TotalValue,
    [ChartDisplayType.ActionsTable]: ChartDisplayCategory.TotalValue,
    [ChartDisplayType.WorldMap]: ChartDisplayCategory.TotalValue,
}
export const NON_TIME_SERIES_DISPLAY_TYPES = Object.entries(DISPLAY_TYPES_TO_CATEGORIES)
    .filter(([, category]) => category === ChartDisplayCategory.TotalValue)
    .map(([displayType]) => displayType as ChartDisplayType)

/** Display types for which `breakdown` is hidden and ignored. Sync with backend NON_BREAKDOWN_DISPLAY_TYPES. */
export const NON_BREAKDOWN_DISPLAY_TYPES = [ChartDisplayType.BoldNumber]
/** Display types which only work with a single series. */
export const SINGLE_SERIES_DISPLAY_TYPES = [ChartDisplayType.WorldMap, ChartDisplayType.BoldNumber]

export const NON_VALUES_ON_SERIES_DISPLAY_TYPES = [
    ChartDisplayType.ActionsTable,
    ChartDisplayType.WorldMap,
    ChartDisplayType.BoldNumber,
]

/** Display types for which a percent stack view is available. */
export const PERCENT_STACK_VIEW_DISPLAY_TYPE = [
    ChartDisplayType.ActionsBar,
    ChartDisplayType.ActionsAreaGraph,
    ChartDisplayType.ActionsPie,
]

export enum OrganizationMembershipLevel {
    Member = 1,
    Admin = 8,
    Owner = 15,
}

export enum TeamMembershipLevel {
    Member = 1,
    Admin = 8,
}

export type EitherMembershipLevel = OrganizationMembershipLevel | TeamMembershipLevel

/** See posthog/api/organization.py for details. */
export enum PluginsAccessLevel {
    None = 0,
    Config = 3,
    Install = 6,
    Root = 9,
}

/** Collaboration restriction level (which is a dashboard setting). Sync with DashboardPrivilegeLevel. */
export enum DashboardRestrictionLevel {
    EveryoneInProjectCanEdit = 21,
    OnlyCollaboratorsCanEdit = 37,
}

/** Collaboration privilege level (which is a user property). Sync with DashboardRestrictionLevel. */
export enum DashboardPrivilegeLevel {
    CanView = 21,
    CanEdit = 37,
    /** This is not a value that can be set in the DB – it's inferred. */
    _ProjectAdmin = 888,
    /** This is not a value that can be set in the DB – it's inferred. */
    _Owner = 999,
}

export const privilegeLevelToName: Record<DashboardPrivilegeLevel, string> = {
    [DashboardPrivilegeLevel.CanView]: 'can view',
    [DashboardPrivilegeLevel.CanEdit]: 'can edit',
    [DashboardPrivilegeLevel._Owner]: 'owner',
    [DashboardPrivilegeLevel._ProjectAdmin]: 'can edit',
}

// Persons
export const PERSON_DISTINCT_ID_MAX_SIZE = 3
// Sync with .../api/person.py and .../ingestion/hooks.ts
export const PERSON_DEFAULT_DISPLAY_NAME_PROPERTIES = [
    'email',
    'Email',
    'name',
    'Name',
    'username',
    'Username',
    'UserName',
]

// Feature Flags & Experiments
export const INSTANTLY_AVAILABLE_PROPERTIES = [
    '$geoip_city_name',
    '$geoip_country_name',
    '$geoip_country_code',
    '$geoip_continent_name',
    '$geoip_continent_code',
    '$geoip_postal_code',
    '$geoip_time_zone',
    // Person and group identifiers
    '$group_key',
    'distinct_id',
]
export const MAX_EXPERIMENT_VARIANTS = 10
export const EXPERIMENT_DEFAULT_DURATION = 14 // days

// Event constants
export const ACTION_TYPE = 'action_type'
export const EVENT_TYPE = 'event_type'
export const STALE_EVENT_SECONDS = 30 * 24 * 60 * 60 // 30 days

/** @deprecated: should be removed once backend is updated */
export enum ShownAsValue {
    VOLUME = 'Volume',
    STICKINESS = 'Stickiness',
    LIFECYCLE = 'Lifecycle',
}

// Retention constants
export const RETENTION_RECURRING = 'retention_recurring'
export const RETENTION_FIRST_TIME = 'retention_first_time'

export const WEBHOOK_SERVICES: Record<string, string> = {
    Slack: 'slack.com',
    Discord: 'discord.com',
    Teams: 'office.com',
}

// NOTE: Run `DEBUG=1 python manage.py sync_feature_flags` locally to sync these flags into your local project
// By default all flags are boolean but you can add `multivariate` to the comment to have it created as multivariate with "test" and "control" values

export const FEATURE_FLAGS = {
    // Cloud-only
    CLOUD_ANNOUNCEMENT: 'cloud-announcement',
    // Experiments / beta features
    FUNNELS_CUE_OPT_OUT: 'funnels-cue-opt-out-7301', // owner: @neilkakkar
    BILLING_LIMIT: 'billing-limit', // owner: @timgl
    KAFKA_INSPECTOR: 'kafka-inspector', // owner: @yakkomajuri
    HISTORICAL_EXPORTS_V2: 'historical-exports-v2', // owner @macobo
    PERSON_ON_EVENTS_ENABLED: 'person-on-events-enabled', //owner: @EDsCODE
    INGESTION_WARNINGS_ENABLED: 'ingestion-warnings-enabled', // owner: @tiina303
    SESSION_RESET_ON_LOAD: 'session-reset-on-load', // owner: @benjackwhite
    DEBUG_REACT_RENDERS: 'debug-react-renders', // owner: @benjackwhite
    AUTO_ROLLBACK_FEATURE_FLAGS: 'auto-rollback-feature-flags', // owner: @EDsCODE
    ONBOARDING_V2_DEMO: 'onboarding-v2-demo', // owner: #team-growth
    QUERY_RUNNING_TIME: 'query_running_time', // owner: @mariusandra
    QUERY_TIMINGS: 'query-timings', // owner: @mariusandra
    QUERY_ASYNC: 'query-async', // owner: @webjunkie
    POSTHOG_3000_NAV: 'posthog-3000-nav', // owner: @Twixes
    HEDGEHOG_MODE: 'hedgehog-mode', // owner: @benjackwhite
    HEDGEHOG_MODE_DEBUG: 'hedgehog-mode-debug', // owner: @benjackwhite
    WEB_ANALYTICS: 'web-analytics', // owner @robbie-c #team-web-analytics
    WEB_ANALYTICS_SAMPLING: 'web-analytics-sampling', // owner @robbie-c #team-web-analytics
    HIGH_FREQUENCY_BATCH_EXPORTS: 'high-frequency-batch-exports', // owner: @tomasfarias
    // owner: #team-replay, only to be enabled for PostHog team testing
    EXCEPTION_AUTOCAPTURE: 'exception-autocapture',
    DATA_WAREHOUSE: 'data-warehouse', // owner: @EDsCODE
    DATA_WAREHOUSE_POSTGRES_IMPORT: 'data-warehouse-postgres-import', // owner: @EDsCODE
    FF_DASHBOARD_TEMPLATES: 'ff-dashboard-templates', // owner: @EDsCODE
    SHOW_PRODUCT_INTRO_EXISTING_PRODUCTS: 'show-product-intro-existing-products', // owner: @raquelmsmith
    ARTIFICIAL_HOG: 'artificial-hog', // owner: @Twixes
    CS_DASHBOARDS: 'cs-dashboards', // owner: @pauldambra
    PRODUCT_SPECIFIC_ONBOARDING: 'product-specific-onboarding', // owner: @raquelmsmith
    REDIRECT_SIGNUPS_TO_INSTANCE: 'redirect-signups-to-instance', // owner: @raquelmsmith
    APPS_AND_EXPORTS_UI: 'apps-and-exports-ui', // owner: @benjackwhite
    HOGQL_INSIGHTS: 'hogql-insights-preview', // owner: @mariusandra
    HOGQL_INSIGHTS_LIFECYCLE: 'hogql-insights-lifecycle', // owner: @mariusandra
    HOGQL_INSIGHTS_PATHS: 'hogql-insights-paths', // owner: @webjunkie
    HOGQL_INSIGHTS_RETENTION: 'hogql-insights-retention', // owner: @webjunkie
    HOGQL_INSIGHTS_TRENDS: 'hogql-insights-trends', // owner: @Gilbert09
    HOGQL_INSIGHTS_STICKINESS: 'hogql-insights-stickiness', // owner: @Gilbert09
    HOGQL_INSIGHTS_FUNNELS: 'hogql-insights-funnels', // owner: @thmsobrmlr
    HOGQL_INSIGHT_LIVE_COMPARE: 'hogql-insight-live-compare', // owner: @mariusandra
    HOGQL_IN_INSIGHT_SERIALIZATION: 'hogql-in-insight-serialization', // owner: @Twixes
    BI_VIZ: 'bi_viz', // owner: @Gilbert09
    WEBHOOKS_DENYLIST: 'webhooks-denylist', // owner: #team-pipeline
    PERSONS_HOGQL_QUERY: 'persons-hogql-query', // owner: @mariusandra
    PIPELINE_UI: 'pipeline-ui', // owner: #team-pipeline
    PERSON_FEED_CANVAS: 'person-feed-canvas', // owner: #project-canvas
    FEATURE_FLAG_COHORT_CREATION: 'feature-flag-cohort-creation', // owner: @neilkakkar #team-feature-success
    INSIGHT_HORIZONTAL_CONTROLS: 'insight-horizontal-controls', // owner: @benjackwhite
    SURVEYS_WIDGETS: 'surveys-widgets', // owner: @liyiy
    INVITE_TEAM_MEMBER_ONBOARDING: 'invite-team-member-onboarding', // owner: @biancayang
    YEAR_IN_HOG: 'year-in-hog', // owner: #team-replay
    SESSION_REPLAY_EXPORT_MOBILE_DATA: 'session-replay-export-mobile-data', // owner: #team-replay
    DISCUSSIONS: 'discussions', // owner: #team-replay
    REDIRECT_INSIGHT_CREATION_PRODUCT_ANALYTICS_ONBOARDING: 'redirect-insight-creation-product-analytics-onboarding', // owner: @biancayang
    AI_SESSION_SUMMARY: 'ai-session-summary', // owner: #team-replay
    AI_SESSION_PERMISSIONS: 'ai-session-permissions', // owner: #team-replay
    PRODUCT_INTRO_PAGES: 'product-intro-pages', // owner: @raquelmsmith
    DATANODE_CONCURRENCY_LIMIT: 'datanode-concurrency-limit', // owner: @robbie-c
    SESSION_REPLAY_DOCTOR: 'session-replay-doctor', // owner: #team-replay
    REPLAY_SIMILAR_RECORDINGS: 'session-replay-similar-recordings', // owner: #team-replay
    SAVED_NOT_PINNED: 'saved-not-pinned', // owner: #team-replay
    BILLING_UPGRADE_LANGUAGE: 'billing-upgrade-language', // owner: @biancayang
    NEW_EXPERIMENTS_UI: 'new-experiments-ui', // owner: @jurajmajerik #team-feature-success
    SESSION_REPLAY_FILTER_ORDERING: 'session-replay-filter-ordering', // owner: #team-replay
    REPLAY_ERROR_CLUSTERING: 'session-replay-error-clustering', // owner: #team-replay
    AUDIT_LOGS_ACCESS: 'audit-logs-access', // owner: #team-growth
    SUBSCRIBE_FROM_PAYGATE: 'subscribe-from-paygate', // owner: #team-growth
    REVERSE_PROXY_ONBOARDING: 'reverse-proxy-onboarding', // owner: @zlwaterfield
    SESSION_REPLAY_MOBILE_ONBOARDING: 'session-replay-mobile-onboarding', // owner: #team-replay
    EMAIL_VERIFICATION_TICKET_SUBMISSION: 'email-verification-ticket-submission', // owner: #team-growth
    HEATMAPS_UI: 'heatmaps-ui', // owner: @benjackwhite
    THEME: 'theme', // owner: @aprilfools
    SESSION_TABLE_PROPERTY_FILTERS: 'session-table-property-filters', // owner: @robbie-c
    SESSION_REPLAY_HOG_QL_FILTERING: 'session-replay-hogql-filtering', // owner: #team-replay
<<<<<<< HEAD
    MYKOLOGS: 'mykologs', // owner: @team-mykologs
=======
    INSIGHT_LOADING_BAR: 'insight-loading-bar', // owner: @aspicer
    SESSION_REPLAY_ARTIFICIAL_LAG: 'artificial-lag-query-performance', // owner: #team-replay
    PROXY_AS_A_SERVICE: 'proxy-as-a-service', // owner: #team-infrastructure
>>>>>>> 7e65fd9c
} as const
export type FeatureFlagKey = (typeof FEATURE_FLAGS)[keyof typeof FEATURE_FLAGS]

export const ENTITY_MATCH_TYPE = 'entities'
export const PROPERTY_MATCH_TYPE = 'properties'

export enum FunnelLayout {
    horizontal = 'horizontal',
    vertical = 'vertical',
}

export const BIN_COUNT_AUTO = 'auto' as const

// Cohort types
export enum CohortTypeEnum {
    Static = 'static',
    Dynamic = 'dynamic',
}

/**
 * Mock Node.js `process`, which is required by VFile that is used by ReactMarkdown.
 * See https://github.com/remarkjs/react-markdown/issues/339.
 */
export const MOCK_NODE_PROCESS = { cwd: () => '', env: {} } as unknown as NodeJS.Process

export const SSO_PROVIDER_NAMES: Record<SSOProvider, string> = {
    'google-oauth2': 'Google',
    github: 'GitHub',
    gitlab: 'GitLab',
    saml: 'Single sign-on (SAML)',
}

export const DOMAIN_REGEX = /^([a-z0-9]+(-[a-z0-9]+)*\.)+[a-z]{2,}$/
export const SECURE_URL_REGEX = /^(?:http(s)?:\/\/)[\w.-]+(?:\.[\w.-]+)+[\w\-._~:/?#[\]@!$&'()*+,;=]+$/gi

export const CLOUD_HOSTNAMES = {
    [Region.US]: 'us.posthog.com',
    [Region.EU]: 'eu.posthog.com',
}

export const SESSION_RECORDINGS_PLAYLIST_FREE_COUNT = 5

// If _any_ item on a dashboard is older than this, dashboard is automatically reloaded
export const AUTO_REFRESH_DASHBOARD_THRESHOLD_HOURS = 20

export const GENERATED_DASHBOARD_PREFIX = 'Generated Dashboard'

export const ACTIVITY_PAGE_SIZE = 20
export const EVENT_DEFINITIONS_PER_PAGE = 50
export const PROPERTY_DEFINITIONS_PER_EVENT = 5
export const EVENT_PROPERTY_DEFINITIONS_PER_PAGE = 50
export const LOGS_PORTION_LIMIT = 50

export const SESSION_REPLAY_MINIMUM_DURATION_OPTIONS: LemonSelectOptions<number | null> = [
    {
        label: 'no minimum',
        value: null,
    },
    {
        label: '1',
        value: 1000,
    },
    {
        label: '2',
        value: 2000,
    },
    {
        label: '5',
        value: 5000,
    },
    {
        label: '10',
        value: 10000,
    },
    {
        label: '15',
        value: 15000,
    },
]

export const UNSUBSCRIBE_SURVEY_ID = '018b6e13-590c-0000-decb-c727a2b3f462'<|MERGE_RESOLUTION|>--- conflicted
+++ resolved
@@ -210,13 +210,10 @@
     THEME: 'theme', // owner: @aprilfools
     SESSION_TABLE_PROPERTY_FILTERS: 'session-table-property-filters', // owner: @robbie-c
     SESSION_REPLAY_HOG_QL_FILTERING: 'session-replay-hogql-filtering', // owner: #team-replay
-<<<<<<< HEAD
     MYKOLOGS: 'mykologs', // owner: @team-mykologs
-=======
     INSIGHT_LOADING_BAR: 'insight-loading-bar', // owner: @aspicer
     SESSION_REPLAY_ARTIFICIAL_LAG: 'artificial-lag-query-performance', // owner: #team-replay
     PROXY_AS_A_SERVICE: 'proxy-as-a-service', // owner: #team-infrastructure
->>>>>>> 7e65fd9c
 } as const
 export type FeatureFlagKey = (typeof FEATURE_FLAGS)[keyof typeof FEATURE_FLAGS]
 
