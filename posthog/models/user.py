--- conflicted
+++ resolved
@@ -178,32 +178,6 @@
         All teams the user has access to on any organization, taking into account project based permissioning
         """
         teams = Team.objects.filter(organization__members=self)
-<<<<<<< HEAD
-        if Organization.objects.filter(
-            members=self,
-            available_features__contains=[AvailableFeature.PROJECT_BASED_PERMISSIONING],
-        ).exists():
-            try:
-                from ee.models import ExplicitTeamMembership
-            except ImportError:
-                pass
-            else:
-                available_private_project_ids = ExplicitTeamMembership.objects.filter(
-                    Q(parent_membership__user=self)
-                ).values_list("team_id", flat=True)
-                organizations_where_user_is_admin = OrganizationMembership.objects.filter(
-                    user=self, level__gte=OrganizationMembershipLevel.ADMIN
-                ).values_list("organization_id", flat=True)
-                # If project access control IS applicable, make sure
-                # - project doesn't have access control OR
-                # - the user has explicit access OR
-                # - the user is Admin or owner
-                teams = teams.filter(
-                    Q(access_control=False)
-                    | Q(pk__in=available_private_project_ids)
-                    | Q(organization__pk__in=organizations_where_user_is_admin)
-                )
-=======
         org_available_product_features = (
             Organization.objects.filter(members=self).values_list("available_product_features", flat=True).first()
         )
@@ -219,7 +193,7 @@
                         Q(parent_membership__user=self)
                     ).values_list("team_id", flat=True)
                     organizations_where_user_is_admin = OrganizationMembership.objects.filter(
-                        user=self, level__gte=OrganizationMembership.Level.ADMIN
+                        user=self, level__gte=OrganizationMembershipLevel.ADMIN
                     ).values_list("organization_id", flat=True)
                     # If project access control IS applicable, make sure
                     # - project doesn't have access control OR
@@ -230,7 +204,6 @@
                         | Q(pk__in=available_private_project_ids)
                         | Q(organization__pk__in=organizations_where_user_is_admin)
                     )
->>>>>>> b747b280
 
         return teams.order_by("access_control", "id")
 
@@ -263,13 +236,8 @@
                 feature["key"] for feature in organization.available_product_features or []
             ]
             if (
-<<<<<<< HEAD
-                AvailableFeature.PROJECT_BASED_PERMISSIONING not in organization.available_features
+                AvailableFeature.PROJECT_BASED_PERMISSIONING not in available_product_feature_keys
                 or level >= OrganizationMembershipLevel.ADMIN
-=======
-                AvailableFeature.PROJECT_BASED_PERMISSIONING not in available_product_feature_keys
-                or level >= OrganizationMembership.Level.ADMIN
->>>>>>> b747b280
             ):
                 # If project access control is NOT applicable, simply prefer open projects just in case
                 self.current_team = organization.teams.order_by("access_control", "id").first()
