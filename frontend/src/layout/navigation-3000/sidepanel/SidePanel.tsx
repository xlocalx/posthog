--- conflicted
+++ resolved
@@ -6,21 +6,14 @@
 import { Resizer } from 'lib/components/Resizer/Resizer'
 import { useRef } from 'react'
 import { ResizerLogicProps, resizerLogic } from 'lib/components/Resizer/resizerLogic'
-<<<<<<< HEAD
-import { IconNotebook, IconQuestion, IconInfo, IconGear } from '@posthog/icons'
-=======
 import { IconNotebook, IconInfo, IconSupport, IconGear } from '@posthog/icons'
->>>>>>> 9aeacbc5
 import { SidePanelDocs } from './panels/SidePanelDocs'
 import { SidePanelSupport } from './panels/SidePanelSupport'
 import { NotebookPanel } from 'scenes/notebooks/NotebookPanel/NotebookPanel'
 import { SidePanelActivation, SidePanelActivationIcon } from './panels/SidePanelActivation'
 import { SidePanelSettings } from './panels/SidePanelSettings'
-<<<<<<< HEAD
-=======
 import { SidePanelTab } from '~/types'
 import { sidePanelStateLogic } from './sidePanelStateLogic'
->>>>>>> 9aeacbc5
 
 export const SidePanelTabs: Record<SidePanelTab, { label: string; Icon: any; Content: any }> = {
     [SidePanelTab.Notebooks]: {
