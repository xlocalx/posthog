# serializer version: 1
# name: TestNotebooks.test_updates_notebook
  '''
  SELECT "posthog_user"."id",
         "posthog_user"."password",
         "posthog_user"."last_login",
         "posthog_user"."first_name",
         "posthog_user"."last_name",
         "posthog_user"."is_staff",
         "posthog_user"."is_active",
         "posthog_user"."date_joined",
         "posthog_user"."uuid",
         "posthog_user"."current_organization_id",
         "posthog_user"."current_team_id",
         "posthog_user"."email",
         "posthog_user"."pending_email",
         "posthog_user"."temporary_token",
         "posthog_user"."distinct_id",
         "posthog_user"."is_email_verified",
         "posthog_user"."has_seen_product_intro_for",
         "posthog_user"."strapi_id",
         "posthog_user"."email_opt_in",
         "posthog_user"."theme_mode",
         "posthog_user"."partial_notification_settings",
         "posthog_user"."anonymize_data",
         "posthog_user"."toolbar_mode",
         "posthog_user"."events_column_config"
  FROM "posthog_user"
  WHERE "posthog_user"."id" = 2
  LIMIT 21
  '''
# ---
# name: TestNotebooks.test_updates_notebook.1
  '''
  SELECT "posthog_team"."id",
         "posthog_team"."uuid",
         "posthog_team"."organization_id",
         "posthog_team"."project_id",
         "posthog_team"."api_token",
         "posthog_team"."app_urls",
         "posthog_team"."name",
         "posthog_team"."slack_incoming_webhook",
         "posthog_team"."created_at",
         "posthog_team"."updated_at",
         "posthog_team"."anonymize_ips",
         "posthog_team"."completed_snippet_onboarding",
         "posthog_team"."has_completed_onboarding_for",
         "posthog_team"."ingested_event",
         "posthog_team"."autocapture_opt_out",
         "posthog_team"."autocapture_exceptions_opt_in",
         "posthog_team"."autocapture_exceptions_errors_to_ignore",
         "posthog_team"."session_recording_opt_in",
         "posthog_team"."session_recording_sample_rate",
         "posthog_team"."session_recording_minimum_duration_milliseconds",
         "posthog_team"."session_recording_linked_flag",
         "posthog_team"."session_recording_network_payload_capture_config",
         "posthog_team"."session_replay_config",
         "posthog_team"."capture_console_log_opt_in",
         "posthog_team"."capture_performance_opt_in",
         "posthog_team"."surveys_opt_in",
         "posthog_team"."heatmaps_opt_in",
         "posthog_team"."session_recording_version",
         "posthog_team"."signup_token",
         "posthog_team"."is_demo",
         "posthog_team"."access_control",
         "posthog_team"."week_start_day",
         "posthog_team"."inject_web_apps",
         "posthog_team"."test_account_filters",
         "posthog_team"."test_account_filters_default_checked",
         "posthog_team"."path_cleaning_filters",
         "posthog_team"."timezone",
         "posthog_team"."data_attributes",
         "posthog_team"."person_display_name_properties",
         "posthog_team"."live_events_columns",
         "posthog_team"."recording_domains",
         "posthog_team"."primary_dashboard_id",
         "posthog_team"."extra_settings",
         "posthog_team"."correlation_config",
         "posthog_team"."session_recording_retention_period_days",
         "posthog_team"."external_data_workspace_id",
         "posthog_team"."external_data_workspace_last_synced_at"
  FROM "posthog_team"
  WHERE "posthog_team"."id" = 2
  LIMIT 21
  '''
# ---
# name: TestNotebooks.test_updates_notebook.10
  '''
  SELECT "posthog_organizationmembership"."id",
         "posthog_organizationmembership"."organization_id",
         "posthog_organizationmembership"."user_id",
         "posthog_organizationmembership"."level",
         "posthog_organizationmembership"."joined_at",
         "posthog_organizationmembership"."updated_at",
         "posthog_organization"."id",
         "posthog_organization"."name",
         "posthog_organization"."slug",
         "posthog_organization"."created_at",
         "posthog_organization"."updated_at",
         "posthog_organization"."plugins_access_level",
         "posthog_organization"."for_internal_metrics",
         "posthog_organization"."is_member_join_email_enabled",
         "posthog_organization"."enforce_2fa",
         "posthog_organization"."is_hipaa",
         "posthog_organization"."customer_id",
         "posthog_organization"."available_product_features",
         "posthog_organization"."usage",
         "posthog_organization"."never_drop_data",
         "posthog_organization"."customer_trust_scores",
         "posthog_organization"."setup_section_2_completed",
         "posthog_organization"."personalization",
         "posthog_organization"."domain_whitelist",
         "posthog_organization"."available_features"
  FROM "posthog_organizationmembership"
  INNER JOIN "posthog_organization" ON ("posthog_organizationmembership"."organization_id" = "posthog_organization"."id")
  WHERE "posthog_organizationmembership"."user_id" = 2
  '''
# ---
# name: TestNotebooks.test_updates_notebook.11
  '''
  SELECT "posthog_instancesetting"."id",
         "posthog_instancesetting"."key",
         "posthog_instancesetting"."raw_value"
  FROM "posthog_instancesetting"
  WHERE "posthog_instancesetting"."key" = 'constance:posthog:RATE_LIMIT_ENABLED'
  ORDER BY "posthog_instancesetting"."id" ASC
  LIMIT 1
  '''
# ---
# name: TestNotebooks.test_updates_notebook.12
  '''
  SELECT "posthog_notebook"."id",
         "posthog_notebook"."short_id",
         "posthog_notebook"."team_id",
         "posthog_notebook"."title",
         "posthog_notebook"."content",
         "posthog_notebook"."text_content",
         "posthog_notebook"."deleted",
         "posthog_notebook"."version",
         "posthog_notebook"."created_at",
         "posthog_notebook"."created_by_id",
         "posthog_notebook"."last_modified_at",
         "posthog_notebook"."last_modified_by_id",
         "posthog_team"."id",
         "posthog_team"."uuid",
         "posthog_team"."organization_id",
         "posthog_team"."project_id",
         "posthog_team"."api_token",
         "posthog_team"."app_urls",
         "posthog_team"."name",
         "posthog_team"."slack_incoming_webhook",
         "posthog_team"."created_at",
         "posthog_team"."updated_at",
         "posthog_team"."anonymize_ips",
         "posthog_team"."completed_snippet_onboarding",
         "posthog_team"."has_completed_onboarding_for",
         "posthog_team"."ingested_event",
         "posthog_team"."autocapture_opt_out",
         "posthog_team"."autocapture_exceptions_opt_in",
         "posthog_team"."autocapture_exceptions_errors_to_ignore",
         "posthog_team"."session_recording_opt_in",
         "posthog_team"."session_recording_sample_rate",
         "posthog_team"."session_recording_minimum_duration_milliseconds",
         "posthog_team"."session_recording_linked_flag",
         "posthog_team"."session_recording_network_payload_capture_config",
         "posthog_team"."session_replay_config",
         "posthog_team"."capture_console_log_opt_in",
         "posthog_team"."capture_performance_opt_in",
         "posthog_team"."surveys_opt_in",
         "posthog_team"."session_recording_version",
         "posthog_team"."signup_token",
         "posthog_team"."is_demo",
         "posthog_team"."access_control",
         "posthog_team"."week_start_day",
         "posthog_team"."inject_web_apps",
         "posthog_team"."test_account_filters",
         "posthog_team"."test_account_filters_default_checked",
         "posthog_team"."path_cleaning_filters",
         "posthog_team"."timezone",
         "posthog_team"."data_attributes",
         "posthog_team"."person_display_name_properties",
         "posthog_team"."live_events_columns",
         "posthog_team"."recording_domains",
         "posthog_team"."primary_dashboard_id",
         "posthog_team"."extra_settings",
         "posthog_team"."correlation_config",
         "posthog_team"."session_recording_retention_period_days",
         "posthog_team"."plugins_opt_in",
         "posthog_team"."opt_out_capture",
         "posthog_team"."event_names",
         "posthog_team"."event_names_with_usage",
         "posthog_team"."event_properties",
         "posthog_team"."event_properties_with_usage",
         "posthog_team"."event_properties_numerical",
         "posthog_team"."external_data_workspace_id",
         "posthog_team"."external_data_workspace_last_synced_at",
         "posthog_user"."id",
         "posthog_user"."password",
         "posthog_user"."last_login",
         "posthog_user"."first_name",
         "posthog_user"."last_name",
         "posthog_user"."is_staff",
         "posthog_user"."is_active",
         "posthog_user"."date_joined",
         "posthog_user"."uuid",
         "posthog_user"."current_organization_id",
         "posthog_user"."current_team_id",
         "posthog_user"."email",
         "posthog_user"."pending_email",
         "posthog_user"."temporary_token",
         "posthog_user"."distinct_id",
         "posthog_user"."is_email_verified",
         "posthog_user"."requested_password_reset_at",
         "posthog_user"."has_seen_product_intro_for",
         "posthog_user"."strapi_id",
         "posthog_user"."email_opt_in",
         "posthog_user"."theme_mode",
         "posthog_user"."partial_notification_settings",
         "posthog_user"."anonymize_data",
         "posthog_user"."toolbar_mode",
         "posthog_user"."events_column_config",
         T4."id",
         T4."password",
         T4."last_login",
         T4."first_name",
         T4."last_name",
         T4."is_staff",
         T4."is_active",
         T4."date_joined",
         T4."uuid",
         T4."current_organization_id",
         T4."current_team_id",
         T4."email",
         T4."pending_email",
         T4."temporary_token",
         T4."distinct_id",
         T4."is_email_verified",
         T4."requested_password_reset_at",
         T4."has_seen_product_intro_for",
         T4."strapi_id",
         T4."email_opt_in",
         T4."theme_mode",
         T4."partial_notification_settings",
         T4."anonymize_data",
         T4."toolbar_mode",
         T4."events_column_config"
  FROM "posthog_notebook"
  INNER JOIN "posthog_team" ON ("posthog_notebook"."team_id" = "posthog_team"."id")
  LEFT OUTER JOIN "posthog_user" ON ("posthog_notebook"."created_by_id" = "posthog_user"."id")
  LEFT OUTER JOIN "posthog_user" T4 ON ("posthog_notebook"."last_modified_by_id" = T4."id")
  WHERE ("posthog_notebook"."team_id" = 2
         AND "posthog_notebook"."short_id" = '00000000')
  LIMIT 21
  '''
# ---
# name: TestNotebooks.test_updates_notebook.13
  '''
  SELECT "posthog_notebook"."id",
         "posthog_notebook"."short_id",
         "posthog_notebook"."team_id",
         "posthog_notebook"."title",
         "posthog_notebook"."content",
         "posthog_notebook"."text_content",
         "posthog_notebook"."deleted",
         "posthog_notebook"."version",
         "posthog_notebook"."created_at",
         "posthog_notebook"."created_by_id",
         "posthog_notebook"."last_modified_at",
         "posthog_notebook"."last_modified_by_id"
  FROM "posthog_notebook"
  WHERE "posthog_notebook"."id" = '00000000-0000-0000-0000-000000000000'::uuid
  LIMIT 21
  '''
# ---
# name: TestNotebooks.test_updates_notebook.14
  '''
  SELECT "posthog_notebook"."id",
         "posthog_notebook"."short_id",
         "posthog_notebook"."team_id",
         "posthog_notebook"."title",
         "posthog_notebook"."content",
         "posthog_notebook"."text_content",
         "posthog_notebook"."deleted",
         "posthog_notebook"."version",
         "posthog_notebook"."created_at",
         "posthog_notebook"."created_by_id",
         "posthog_notebook"."last_modified_at",
         "posthog_notebook"."last_modified_by_id"
  FROM "posthog_notebook"
  WHERE "posthog_notebook"."id" = '00000000-0000-0000-0000-000000000000'::uuid
  LIMIT 21
  FOR
  UPDATE
  '''
# ---
# name: TestNotebooks.test_updates_notebook.15
  '''
  SELECT "posthog_user"."id",
         "posthog_user"."password",
         "posthog_user"."last_login",
         "posthog_user"."first_name",
         "posthog_user"."last_name",
         "posthog_user"."is_staff",
         "posthog_user"."is_active",
         "posthog_user"."date_joined",
         "posthog_user"."uuid",
         "posthog_user"."current_organization_id",
         "posthog_user"."current_team_id",
         "posthog_user"."email",
         "posthog_user"."pending_email",
         "posthog_user"."temporary_token",
         "posthog_user"."distinct_id",
         "posthog_user"."is_email_verified",
         "posthog_user"."requested_password_reset_at",
         "posthog_user"."has_seen_product_intro_for",
         "posthog_user"."strapi_id",
         "posthog_user"."email_opt_in",
         "posthog_user"."theme_mode",
         "posthog_user"."partial_notification_settings",
         "posthog_user"."anonymize_data",
         "posthog_user"."toolbar_mode",
         "posthog_user"."events_column_config"
  FROM "posthog_user"
  WHERE "posthog_user"."id" = 2
  LIMIT 21
  '''
# ---
# name: TestNotebooks.test_updates_notebook.16
  '''
  SELECT "posthog_user"."id",
         "posthog_user"."password",
         "posthog_user"."last_login",
         "posthog_user"."first_name",
         "posthog_user"."last_name",
         "posthog_user"."is_staff",
         "posthog_user"."is_active",
         "posthog_user"."date_joined",
         "posthog_user"."uuid",
         "posthog_user"."current_organization_id",
         "posthog_user"."current_team_id",
         "posthog_user"."email",
         "posthog_user"."pending_email",
         "posthog_user"."temporary_token",
         "posthog_user"."distinct_id",
         "posthog_user"."is_email_verified",
         "posthog_user"."has_seen_product_intro_for",
         "posthog_user"."strapi_id",
         "posthog_user"."email_opt_in",
         "posthog_user"."theme_mode",
         "posthog_user"."partial_notification_settings",
         "posthog_user"."anonymize_data",
         "posthog_user"."toolbar_mode",
         "posthog_user"."events_column_config"
  FROM "posthog_user"
  WHERE "posthog_user"."id" = 2
  LIMIT 21
  '''
# ---
# name: TestNotebooks.test_updates_notebook.17
  '''
  SELECT "posthog_team"."id",
         "posthog_team"."uuid",
         "posthog_team"."organization_id",
         "posthog_team"."project_id",
         "posthog_team"."api_token",
         "posthog_team"."app_urls",
         "posthog_team"."name",
         "posthog_team"."slack_incoming_webhook",
         "posthog_team"."created_at",
         "posthog_team"."updated_at",
         "posthog_team"."anonymize_ips",
         "posthog_team"."completed_snippet_onboarding",
         "posthog_team"."has_completed_onboarding_for",
         "posthog_team"."ingested_event",
         "posthog_team"."autocapture_opt_out",
         "posthog_team"."autocapture_exceptions_opt_in",
         "posthog_team"."autocapture_exceptions_errors_to_ignore",
         "posthog_team"."session_recording_opt_in",
         "posthog_team"."session_recording_sample_rate",
         "posthog_team"."session_recording_minimum_duration_milliseconds",
         "posthog_team"."session_recording_linked_flag",
         "posthog_team"."session_recording_network_payload_capture_config",
         "posthog_team"."session_replay_config",
         "posthog_team"."capture_console_log_opt_in",
         "posthog_team"."capture_performance_opt_in",
         "posthog_team"."surveys_opt_in",
         "posthog_team"."heatmaps_opt_in",
         "posthog_team"."session_recording_version",
         "posthog_team"."signup_token",
         "posthog_team"."is_demo",
         "posthog_team"."access_control",
         "posthog_team"."week_start_day",
         "posthog_team"."inject_web_apps",
         "posthog_team"."test_account_filters",
         "posthog_team"."test_account_filters_default_checked",
         "posthog_team"."path_cleaning_filters",
         "posthog_team"."timezone",
         "posthog_team"."data_attributes",
         "posthog_team"."person_display_name_properties",
         "posthog_team"."live_events_columns",
         "posthog_team"."recording_domains",
         "posthog_team"."primary_dashboard_id",
         "posthog_team"."extra_settings",
         "posthog_team"."correlation_config",
         "posthog_team"."session_recording_retention_period_days",
         "posthog_team"."external_data_workspace_id",
         "posthog_team"."external_data_workspace_last_synced_at"
  FROM "posthog_team"
  WHERE "posthog_team"."id" = 2
  LIMIT 21
  '''
# ---
# name: TestNotebooks.test_updates_notebook.18
  '''
  SELECT "posthog_organizationmembership"."id",
         "posthog_organizationmembership"."organization_id",
         "posthog_organizationmembership"."user_id",
         "posthog_organizationmembership"."level",
         "posthog_organizationmembership"."joined_at",
         "posthog_organizationmembership"."updated_at",
         "posthog_organization"."id",
         "posthog_organization"."name",
         "posthog_organization"."slug",
         "posthog_organization"."created_at",
         "posthog_organization"."updated_at",
         "posthog_organization"."plugins_access_level",
         "posthog_organization"."for_internal_metrics",
         "posthog_organization"."is_member_join_email_enabled",
         "posthog_organization"."enforce_2fa",
         "posthog_organization"."is_hipaa",
         "posthog_organization"."customer_id",
         "posthog_organization"."available_product_features",
         "posthog_organization"."usage",
         "posthog_organization"."never_drop_data",
         "posthog_organization"."customer_trust_scores",
         "posthog_organization"."setup_section_2_completed",
         "posthog_organization"."personalization",
         "posthog_organization"."domain_whitelist",
         "posthog_organization"."available_features"
  FROM "posthog_organizationmembership"
  INNER JOIN "posthog_organization" ON ("posthog_organizationmembership"."organization_id" = "posthog_organization"."id")
  WHERE ("posthog_organizationmembership"."organization_id" = '00000000-0000-0000-0000-000000000000'::uuid
         AND "posthog_organizationmembership"."user_id" = 2)
  LIMIT 21
  '''
# ---
# name: TestNotebooks.test_updates_notebook.19
  '''
  SELECT "ee_accesscontrol"."id",
         "ee_accesscontrol"."team_id",
         "ee_accesscontrol"."resource",
         "ee_accesscontrol"."access_level",
         "ee_accesscontrol"."resource_id",
         "ee_accesscontrol"."organization_member_id",
         "ee_accesscontrol"."role_id",
         "ee_accesscontrol"."created_by_id",
         "ee_accesscontrol"."created_at",
         "ee_accesscontrol"."updated_at"
  FROM "ee_accesscontrol"
  LEFT OUTER JOIN "posthog_organizationmembership" ON ("ee_accesscontrol"."organization_member_id" = "posthog_organizationmembership"."id")
  WHERE (("ee_accesscontrol"."organization_member_id" IS NULL
          AND "ee_accesscontrol"."resource" = 'project'
          AND "ee_accesscontrol"."resource_id" = '6'
          AND "ee_accesscontrol"."role_id" IS NULL
          AND "ee_accesscontrol"."team_id" = 2)
         OR ("posthog_organizationmembership"."user_id" = 2
             AND "ee_accesscontrol"."resource" = 'project'
             AND "ee_accesscontrol"."resource_id" = '6'
             AND "ee_accesscontrol"."role_id" IS NULL
             AND "ee_accesscontrol"."team_id" = 2)
         OR ("ee_accesscontrol"."organization_member_id" IS NULL
             AND "ee_accesscontrol"."resource" = 'notebook'
             AND "ee_accesscontrol"."resource_id" IS NULL
             AND "ee_accesscontrol"."role_id" IS NULL
             AND "ee_accesscontrol"."team_id" = 2)
         OR ("posthog_organizationmembership"."user_id" = 2
             AND "ee_accesscontrol"."resource" = 'notebook'
             AND "ee_accesscontrol"."resource_id" IS NULL
             AND "ee_accesscontrol"."role_id" IS NULL
             AND "ee_accesscontrol"."team_id" = 2)
         OR ("ee_accesscontrol"."organization_member_id" IS NULL
             AND "ee_accesscontrol"."resource" = 'notebook'
             AND "ee_accesscontrol"."resource_id" IS NOT NULL
             AND "ee_accesscontrol"."role_id" IS NULL
             AND "ee_accesscontrol"."team_id" = 2)
         OR ("posthog_organizationmembership"."user_id" = 2
             AND "ee_accesscontrol"."resource" = 'notebook'
             AND "ee_accesscontrol"."resource_id" IS NOT NULL
             AND "ee_accesscontrol"."role_id" IS NULL
             AND "ee_accesscontrol"."team_id" = 2))
  '''
# ---
# name: TestNotebooks.test_updates_notebook.2
  '''
  SELECT "posthog_organizationmembership"."id",
         "posthog_organizationmembership"."organization_id",
         "posthog_organizationmembership"."user_id",
         "posthog_organizationmembership"."level",
         "posthog_organizationmembership"."joined_at",
         "posthog_organizationmembership"."updated_at",
         "posthog_organization"."id",
         "posthog_organization"."name",
         "posthog_organization"."slug",
         "posthog_organization"."created_at",
         "posthog_organization"."updated_at",
         "posthog_organization"."plugins_access_level",
         "posthog_organization"."for_internal_metrics",
         "posthog_organization"."is_member_join_email_enabled",
         "posthog_organization"."enforce_2fa",
         "posthog_organization"."is_hipaa",
         "posthog_organization"."customer_id",
         "posthog_organization"."available_product_features",
         "posthog_organization"."usage",
         "posthog_organization"."never_drop_data",
         "posthog_organization"."customer_trust_scores",
         "posthog_organization"."setup_section_2_completed",
         "posthog_organization"."personalization",
         "posthog_organization"."domain_whitelist",
         "posthog_organization"."available_features"
  FROM "posthog_organizationmembership"
  INNER JOIN "posthog_organization" ON ("posthog_organizationmembership"."organization_id" = "posthog_organization"."id")
  WHERE ("posthog_organizationmembership"."organization_id" = '00000000-0000-0000-0000-000000000000'::uuid
         AND "posthog_organizationmembership"."user_id" = 2)
  LIMIT 21
  '''
# ---
# name: TestNotebooks.test_updates_notebook.20
  '''
  SELECT "posthog_organizationmembership"."id",
         "posthog_organizationmembership"."organization_id",
         "posthog_organizationmembership"."user_id",
         "posthog_organizationmembership"."level",
         "posthog_organizationmembership"."joined_at",
         "posthog_organizationmembership"."updated_at",
         "posthog_organization"."id",
         "posthog_organization"."name",
         "posthog_organization"."slug",
         "posthog_organization"."created_at",
         "posthog_organization"."updated_at",
         "posthog_organization"."plugins_access_level",
         "posthog_organization"."for_internal_metrics",
         "posthog_organization"."is_member_join_email_enabled",
         "posthog_organization"."enforce_2fa",
         "posthog_organization"."is_hipaa",
         "posthog_organization"."customer_id",
         "posthog_organization"."available_product_features",
         "posthog_organization"."usage",
         "posthog_organization"."never_drop_data",
         "posthog_organization"."customer_trust_scores",
         "posthog_organization"."setup_section_2_completed",
         "posthog_organization"."personalization",
         "posthog_organization"."domain_whitelist",
         "posthog_organization"."available_features"
  FROM "posthog_organizationmembership"
  INNER JOIN "posthog_organization" ON ("posthog_organizationmembership"."organization_id" = "posthog_organization"."id")
  WHERE "posthog_organizationmembership"."user_id" = 2
  '''
# ---
# name: TestNotebooks.test_updates_notebook.21
  '''
  SELECT "posthog_instancesetting"."id",
         "posthog_instancesetting"."key",
         "posthog_instancesetting"."raw_value"
  FROM "posthog_instancesetting"
  WHERE "posthog_instancesetting"."key" = 'constance:posthog:RATE_LIMIT_ENABLED'
  ORDER BY "posthog_instancesetting"."id" ASC
  LIMIT 1
  '''
# ---
# name: TestNotebooks.test_updates_notebook.22
  '''
  SELECT COUNT(*) AS "__count"
  FROM "posthog_activitylog"
  WHERE ("posthog_activitylog"."scope" = 'Notebook'
         AND "posthog_activitylog"."team_id" = 2)
  '''
# ---
# name: TestNotebooks.test_updates_notebook.23
  '''
  SELECT "posthog_activitylog"."id",
         "posthog_activitylog"."team_id",
         "posthog_activitylog"."organization_id",
         "posthog_activitylog"."user_id",
         "posthog_activitylog"."was_impersonated",
         "posthog_activitylog"."is_system",
         "posthog_activitylog"."activity",
         "posthog_activitylog"."item_id",
         "posthog_activitylog"."scope",
         "posthog_activitylog"."detail",
         "posthog_activitylog"."created_at",
         "posthog_user"."id",
         "posthog_user"."password",
         "posthog_user"."last_login",
         "posthog_user"."first_name",
         "posthog_user"."last_name",
         "posthog_user"."is_staff",
         "posthog_user"."is_active",
         "posthog_user"."date_joined",
         "posthog_user"."uuid",
         "posthog_user"."current_organization_id",
         "posthog_user"."current_team_id",
         "posthog_user"."email",
         "posthog_user"."pending_email",
         "posthog_user"."temporary_token",
         "posthog_user"."distinct_id",
         "posthog_user"."is_email_verified",
         "posthog_user"."requested_password_reset_at",
         "posthog_user"."has_seen_product_intro_for",
         "posthog_user"."strapi_id",
         "posthog_user"."email_opt_in",
         "posthog_user"."theme_mode",
         "posthog_user"."partial_notification_settings",
         "posthog_user"."anonymize_data",
         "posthog_user"."toolbar_mode",
         "posthog_user"."events_column_config"
  FROM "posthog_activitylog"
  LEFT OUTER JOIN "posthog_user" ON ("posthog_activitylog"."user_id" = "posthog_user"."id")
  WHERE ("posthog_activitylog"."scope" = 'Notebook'
         AND "posthog_activitylog"."team_id" = 2)
  ORDER BY "posthog_activitylog"."created_at" DESC
  LIMIT 2
  '''
# ---
# name: TestNotebooks.test_updates_notebook.3
  '''
  SELECT "ee_accesscontrol"."id",
         "ee_accesscontrol"."team_id",
         "ee_accesscontrol"."resource",
         "ee_accesscontrol"."access_level",
         "ee_accesscontrol"."resource_id",
         "ee_accesscontrol"."organization_member_id",
         "ee_accesscontrol"."role_id",
         "ee_accesscontrol"."created_by_id",
         "ee_accesscontrol"."created_at",
         "ee_accesscontrol"."updated_at"
  FROM "ee_accesscontrol"
  LEFT OUTER JOIN "posthog_organizationmembership" ON ("ee_accesscontrol"."organization_member_id" = "posthog_organizationmembership"."id")
  WHERE (("ee_accesscontrol"."organization_member_id" IS NULL
          AND "ee_accesscontrol"."resource" = 'project'
          AND "ee_accesscontrol"."resource_id" = '6'
          AND "ee_accesscontrol"."role_id" IS NULL
          AND "ee_accesscontrol"."team_id" = 2)
         OR ("posthog_organizationmembership"."user_id" = 2
             AND "ee_accesscontrol"."resource" = 'project'
             AND "ee_accesscontrol"."resource_id" = '6'
             AND "ee_accesscontrol"."role_id" IS NULL
             AND "ee_accesscontrol"."team_id" = 2)
         OR ("ee_accesscontrol"."organization_member_id" IS NULL
             AND "ee_accesscontrol"."resource" = 'notebook'
             AND "ee_accesscontrol"."resource_id" IS NULL
             AND "ee_accesscontrol"."role_id" IS NULL
             AND "ee_accesscontrol"."team_id" = 2)
         OR ("posthog_organizationmembership"."user_id" = 2
             AND "ee_accesscontrol"."resource" = 'notebook'
             AND "ee_accesscontrol"."resource_id" IS NULL
             AND "ee_accesscontrol"."role_id" IS NULL
             AND "ee_accesscontrol"."team_id" = 2)
         OR ("ee_accesscontrol"."organization_member_id" IS NULL
             AND "ee_accesscontrol"."resource" = 'notebook'
             AND "ee_accesscontrol"."resource_id" IS NOT NULL
             AND "ee_accesscontrol"."role_id" IS NULL
             AND "ee_accesscontrol"."team_id" = 2)
         OR ("posthog_organizationmembership"."user_id" = 2
             AND "ee_accesscontrol"."resource" = 'notebook'
             AND "ee_accesscontrol"."resource_id" IS NOT NULL
             AND "ee_accesscontrol"."role_id" IS NULL
             AND "ee_accesscontrol"."team_id" = 2))
  '''
# ---
# name: TestNotebooks.test_updates_notebook.4
  '''
  SELECT "posthog_organizationmembership"."id",
         "posthog_organizationmembership"."organization_id",
         "posthog_organizationmembership"."user_id",
         "posthog_organizationmembership"."level",
         "posthog_organizationmembership"."joined_at",
         "posthog_organizationmembership"."updated_at",
         "posthog_organization"."id",
         "posthog_organization"."name",
         "posthog_organization"."slug",
         "posthog_organization"."created_at",
         "posthog_organization"."updated_at",
         "posthog_organization"."plugins_access_level",
         "posthog_organization"."for_internal_metrics",
         "posthog_organization"."is_member_join_email_enabled",
         "posthog_organization"."enforce_2fa",
         "posthog_organization"."is_hipaa",
         "posthog_organization"."customer_id",
         "posthog_organization"."available_product_features",
         "posthog_organization"."usage",
         "posthog_organization"."never_drop_data",
         "posthog_organization"."customer_trust_scores",
         "posthog_organization"."setup_section_2_completed",
         "posthog_organization"."personalization",
         "posthog_organization"."domain_whitelist",
         "posthog_organization"."available_features"
  FROM "posthog_organizationmembership"
  INNER JOIN "posthog_organization" ON ("posthog_organizationmembership"."organization_id" = "posthog_organization"."id")
  WHERE "posthog_organizationmembership"."user_id" = 2
  '''
# ---
# name: TestNotebooks.test_updates_notebook.5
  '''
  SELECT "posthog_instancesetting"."id",
         "posthog_instancesetting"."key",
         "posthog_instancesetting"."raw_value"
  FROM "posthog_instancesetting"
  WHERE "posthog_instancesetting"."key" = 'constance:posthog:RATE_LIMIT_ENABLED'
  ORDER BY "posthog_instancesetting"."id" ASC
  LIMIT 1
  '''
# ---
# name: TestNotebooks.test_updates_notebook.6
  '''
  SELECT "posthog_user"."id",
         "posthog_user"."password",
         "posthog_user"."last_login",
         "posthog_user"."first_name",
         "posthog_user"."last_name",
         "posthog_user"."is_staff",
         "posthog_user"."is_active",
         "posthog_user"."date_joined",
         "posthog_user"."uuid",
         "posthog_user"."current_organization_id",
         "posthog_user"."current_team_id",
         "posthog_user"."email",
         "posthog_user"."pending_email",
         "posthog_user"."temporary_token",
         "posthog_user"."distinct_id",
         "posthog_user"."is_email_verified",
         "posthog_user"."has_seen_product_intro_for",
         "posthog_user"."strapi_id",
         "posthog_user"."email_opt_in",
         "posthog_user"."theme_mode",
         "posthog_user"."partial_notification_settings",
         "posthog_user"."anonymize_data",
         "posthog_user"."toolbar_mode",
         "posthog_user"."events_column_config"
  FROM "posthog_user"
  WHERE "posthog_user"."id" = 2
  LIMIT 21
  '''
# ---
# name: TestNotebooks.test_updates_notebook.7
  '''
  SELECT "posthog_team"."id",
         "posthog_team"."uuid",
         "posthog_team"."organization_id",
         "posthog_team"."project_id",
         "posthog_team"."api_token",
         "posthog_team"."app_urls",
         "posthog_team"."name",
         "posthog_team"."slack_incoming_webhook",
         "posthog_team"."created_at",
         "posthog_team"."updated_at",
         "posthog_team"."anonymize_ips",
         "posthog_team"."completed_snippet_onboarding",
         "posthog_team"."has_completed_onboarding_for",
         "posthog_team"."ingested_event",
         "posthog_team"."autocapture_opt_out",
         "posthog_team"."autocapture_exceptions_opt_in",
         "posthog_team"."autocapture_exceptions_errors_to_ignore",
         "posthog_team"."session_recording_opt_in",
         "posthog_team"."session_recording_sample_rate",
         "posthog_team"."session_recording_minimum_duration_milliseconds",
         "posthog_team"."session_recording_linked_flag",
         "posthog_team"."session_recording_network_payload_capture_config",
         "posthog_team"."session_replay_config",
         "posthog_team"."capture_console_log_opt_in",
         "posthog_team"."capture_performance_opt_in",
         "posthog_team"."surveys_opt_in",
         "posthog_team"."heatmaps_opt_in",
         "posthog_team"."session_recording_version",
         "posthog_team"."signup_token",
         "posthog_team"."is_demo",
         "posthog_team"."access_control",
         "posthog_team"."week_start_day",
         "posthog_team"."inject_web_apps",
         "posthog_team"."test_account_filters",
         "posthog_team"."test_account_filters_default_checked",
         "posthog_team"."path_cleaning_filters",
         "posthog_team"."timezone",
         "posthog_team"."data_attributes",
         "posthog_team"."person_display_name_properties",
         "posthog_team"."live_events_columns",
         "posthog_team"."recording_domains",
         "posthog_team"."primary_dashboard_id",
         "posthog_team"."extra_settings",
         "posthog_team"."correlation_config",
         "posthog_team"."session_recording_retention_period_days",
         "posthog_team"."external_data_workspace_id",
         "posthog_team"."external_data_workspace_last_synced_at"
  FROM "posthog_team"
  WHERE "posthog_team"."id" = 2
  LIMIT 21
  '''
# ---
# name: TestNotebooks.test_updates_notebook.8
  '''
  SELECT "posthog_organizationmembership"."id",
         "posthog_organizationmembership"."organization_id",
         "posthog_organizationmembership"."user_id",
         "posthog_organizationmembership"."level",
         "posthog_organizationmembership"."joined_at",
         "posthog_organizationmembership"."updated_at",
         "posthog_organization"."id",
         "posthog_organization"."name",
         "posthog_organization"."slug",
         "posthog_organization"."created_at",
         "posthog_organization"."updated_at",
         "posthog_organization"."plugins_access_level",
         "posthog_organization"."for_internal_metrics",
         "posthog_organization"."is_member_join_email_enabled",
         "posthog_organization"."enforce_2fa",
         "posthog_organization"."is_hipaa",
         "posthog_organization"."customer_id",
         "posthog_organization"."available_product_features",
         "posthog_organization"."usage",
         "posthog_organization"."never_drop_data",
         "posthog_organization"."customer_trust_scores",
         "posthog_organization"."setup_section_2_completed",
         "posthog_organization"."personalization",
         "posthog_organization"."domain_whitelist",
         "posthog_organization"."available_features"
  FROM "posthog_organizationmembership"
  INNER JOIN "posthog_organization" ON ("posthog_organizationmembership"."organization_id" = "posthog_organization"."id")
<<<<<<< HEAD
  WHERE ("posthog_organizationmembership"."organization_id" = '00000000-0000-0000-0000-000000000000'::uuid
         AND "posthog_organizationmembership"."user_id" = 2)
=======
  WHERE "posthog_organizationmembership"."user_id" = 2
  '''
# ---
# name: TestNotebooks.test_updates_notebook.7
  '''
  SELECT "posthog_instancesetting"."id",
         "posthog_instancesetting"."key",
         "posthog_instancesetting"."raw_value"
  FROM "posthog_instancesetting"
  WHERE "posthog_instancesetting"."key" = 'constance:posthog:RATE_LIMIT_ENABLED'
  ORDER BY "posthog_instancesetting"."id" ASC
  LIMIT 1
  '''
# ---
# name: TestNotebooks.test_updates_notebook.8
  '''
  SELECT "posthog_notebook"."id",
         "posthog_notebook"."short_id",
         "posthog_notebook"."team_id",
         "posthog_notebook"."title",
         "posthog_notebook"."content",
         "posthog_notebook"."text_content",
         "posthog_notebook"."deleted",
         "posthog_notebook"."version",
         "posthog_notebook"."created_at",
         "posthog_notebook"."created_by_id",
         "posthog_notebook"."last_modified_at",
         "posthog_notebook"."last_modified_by_id",
         "posthog_team"."id",
         "posthog_team"."uuid",
         "posthog_team"."organization_id",
         "posthog_team"."project_id",
         "posthog_team"."api_token",
         "posthog_team"."app_urls",
         "posthog_team"."name",
         "posthog_team"."slack_incoming_webhook",
         "posthog_team"."created_at",
         "posthog_team"."updated_at",
         "posthog_team"."anonymize_ips",
         "posthog_team"."completed_snippet_onboarding",
         "posthog_team"."has_completed_onboarding_for",
         "posthog_team"."ingested_event",
         "posthog_team"."autocapture_opt_out",
         "posthog_team"."autocapture_exceptions_opt_in",
         "posthog_team"."autocapture_exceptions_errors_to_ignore",
         "posthog_team"."session_recording_opt_in",
         "posthog_team"."session_recording_sample_rate",
         "posthog_team"."session_recording_minimum_duration_milliseconds",
         "posthog_team"."session_recording_linked_flag",
         "posthog_team"."session_recording_network_payload_capture_config",
         "posthog_team"."session_replay_config",
         "posthog_team"."capture_console_log_opt_in",
         "posthog_team"."capture_performance_opt_in",
         "posthog_team"."surveys_opt_in",
         "posthog_team"."heatmaps_opt_in",
         "posthog_team"."session_recording_version",
         "posthog_team"."signup_token",
         "posthog_team"."is_demo",
         "posthog_team"."access_control",
         "posthog_team"."week_start_day",
         "posthog_team"."inject_web_apps",
         "posthog_team"."test_account_filters",
         "posthog_team"."test_account_filters_default_checked",
         "posthog_team"."path_cleaning_filters",
         "posthog_team"."timezone",
         "posthog_team"."data_attributes",
         "posthog_team"."person_display_name_properties",
         "posthog_team"."live_events_columns",
         "posthog_team"."recording_domains",
         "posthog_team"."primary_dashboard_id",
         "posthog_team"."extra_settings",
         "posthog_team"."correlation_config",
         "posthog_team"."session_recording_retention_period_days",
         "posthog_team"."plugins_opt_in",
         "posthog_team"."opt_out_capture",
         "posthog_team"."event_names",
         "posthog_team"."event_names_with_usage",
         "posthog_team"."event_properties",
         "posthog_team"."event_properties_with_usage",
         "posthog_team"."event_properties_numerical",
         "posthog_team"."external_data_workspace_id",
         "posthog_team"."external_data_workspace_last_synced_at",
         "posthog_user"."id",
         "posthog_user"."password",
         "posthog_user"."last_login",
         "posthog_user"."first_name",
         "posthog_user"."last_name",
         "posthog_user"."is_staff",
         "posthog_user"."is_active",
         "posthog_user"."date_joined",
         "posthog_user"."uuid",
         "posthog_user"."current_organization_id",
         "posthog_user"."current_team_id",
         "posthog_user"."email",
         "posthog_user"."pending_email",
         "posthog_user"."temporary_token",
         "posthog_user"."distinct_id",
         "posthog_user"."is_email_verified",
         "posthog_user"."requested_password_reset_at",
         "posthog_user"."has_seen_product_intro_for",
         "posthog_user"."strapi_id",
         "posthog_user"."email_opt_in",
         "posthog_user"."theme_mode",
         "posthog_user"."partial_notification_settings",
         "posthog_user"."anonymize_data",
         "posthog_user"."toolbar_mode",
         "posthog_user"."events_column_config",
         T4."id",
         T4."password",
         T4."last_login",
         T4."first_name",
         T4."last_name",
         T4."is_staff",
         T4."is_active",
         T4."date_joined",
         T4."uuid",
         T4."current_organization_id",
         T4."current_team_id",
         T4."email",
         T4."pending_email",
         T4."temporary_token",
         T4."distinct_id",
         T4."is_email_verified",
         T4."requested_password_reset_at",
         T4."has_seen_product_intro_for",
         T4."strapi_id",
         T4."email_opt_in",
         T4."theme_mode",
         T4."partial_notification_settings",
         T4."anonymize_data",
         T4."toolbar_mode",
         T4."events_column_config"
  FROM "posthog_notebook"
  INNER JOIN "posthog_team" ON ("posthog_notebook"."team_id" = "posthog_team"."id")
  LEFT OUTER JOIN "posthog_user" ON ("posthog_notebook"."created_by_id" = "posthog_user"."id")
  LEFT OUTER JOIN "posthog_user" T4 ON ("posthog_notebook"."last_modified_by_id" = T4."id")
  WHERE ("posthog_notebook"."team_id" = 2
         AND "posthog_notebook"."short_id" = '00000000')
>>>>>>> 17785282
  LIMIT 21
  '''
# ---
# name: TestNotebooks.test_updates_notebook.9
  '''
  SELECT "ee_accesscontrol"."id",
         "ee_accesscontrol"."team_id",
         "ee_accesscontrol"."resource",
         "ee_accesscontrol"."access_level",
         "ee_accesscontrol"."resource_id",
         "ee_accesscontrol"."organization_member_id",
         "ee_accesscontrol"."role_id",
         "ee_accesscontrol"."created_by_id",
         "ee_accesscontrol"."created_at",
         "ee_accesscontrol"."updated_at"
  FROM "ee_accesscontrol"
  LEFT OUTER JOIN "posthog_organizationmembership" ON ("ee_accesscontrol"."organization_member_id" = "posthog_organizationmembership"."id")
  WHERE (("ee_accesscontrol"."organization_member_id" IS NULL
          AND "ee_accesscontrol"."resource" = 'project'
          AND "ee_accesscontrol"."resource_id" = '6'
          AND "ee_accesscontrol"."role_id" IS NULL
          AND "ee_accesscontrol"."team_id" = 2)
         OR ("posthog_organizationmembership"."user_id" = 2
             AND "ee_accesscontrol"."resource" = 'project'
             AND "ee_accesscontrol"."resource_id" = '6'
             AND "ee_accesscontrol"."role_id" IS NULL
             AND "ee_accesscontrol"."team_id" = 2)
         OR ("ee_accesscontrol"."organization_member_id" IS NULL
             AND "ee_accesscontrol"."resource" = 'notebook'
             AND "ee_accesscontrol"."resource_id" IS NULL
             AND "ee_accesscontrol"."role_id" IS NULL
             AND "ee_accesscontrol"."team_id" = 2)
         OR ("posthog_organizationmembership"."user_id" = 2
             AND "ee_accesscontrol"."resource" = 'notebook'
             AND "ee_accesscontrol"."resource_id" IS NULL
             AND "ee_accesscontrol"."role_id" IS NULL
             AND "ee_accesscontrol"."team_id" = 2)
         OR ("ee_accesscontrol"."organization_member_id" IS NULL
             AND "ee_accesscontrol"."resource" = 'notebook'
             AND "ee_accesscontrol"."resource_id" IS NOT NULL
             AND "ee_accesscontrol"."role_id" IS NULL
             AND "ee_accesscontrol"."team_id" = 2)
         OR ("posthog_organizationmembership"."user_id" = 2
             AND "ee_accesscontrol"."resource" = 'notebook'
             AND "ee_accesscontrol"."resource_id" IS NOT NULL
             AND "ee_accesscontrol"."role_id" IS NULL
             AND "ee_accesscontrol"."team_id" = 2))
  '''
# ---<|MERGE_RESOLUTION|>--- conflicted
+++ resolved
@@ -824,10 +824,6 @@
          "posthog_organization"."available_features"
   FROM "posthog_organizationmembership"
   INNER JOIN "posthog_organization" ON ("posthog_organizationmembership"."organization_id" = "posthog_organization"."id")
-<<<<<<< HEAD
-  WHERE ("posthog_organizationmembership"."organization_id" = '00000000-0000-0000-0000-000000000000'::uuid
-         AND "posthog_organizationmembership"."user_id" = 2)
-=======
   WHERE "posthog_organizationmembership"."user_id" = 2
   '''
 # ---
@@ -966,7 +962,6 @@
   LEFT OUTER JOIN "posthog_user" T4 ON ("posthog_notebook"."last_modified_by_id" = T4."id")
   WHERE ("posthog_notebook"."team_id" = 2
          AND "posthog_notebook"."short_id" = '00000000')
->>>>>>> 17785282
   LIMIT 21
   '''
 # ---
