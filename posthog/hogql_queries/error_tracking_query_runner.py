--- conflicted
+++ resolved
@@ -159,23 +159,6 @@
                 if not token:
                     continue
 
-<<<<<<< HEAD
-                or_exprs: list[ast.Expr] = [
-                    ast.CompareOperation(
-                        op=ast.CompareOperationOp.Gt,
-                        left=ast.Call(
-                            name="position",
-                            args=[
-                                ast.Call(name="lower", args=[ast.Field(chain=["properties", "$exception_list"])]),
-                                ast.Call(name="lower", args=[ast.Constant(value=token)]),
-                            ],
-                        ),
-                        right=ast.Constant(value=0),
-                    )
-                ]
-
-=======
->>>>>>> ddf9041a
                 and_exprs.append(
                     ast.CompareOperation(
                         op=ast.CompareOperationOp.Gt,
