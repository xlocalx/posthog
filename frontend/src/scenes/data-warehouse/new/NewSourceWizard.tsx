--- conflicted
+++ resolved
@@ -3,12 +3,8 @@
 import { PageHeader } from 'lib/components/PageHeader'
 import { FEATURE_FLAGS } from 'lib/constants'
 import { featureFlagLogic } from 'lib/logic/featureFlagLogic'
-<<<<<<< HEAD
-import { useCallback } from 'react'
+import { useCallback, useEffect } from 'react'
 import { DataWarehouseSourceIcon } from 'scenes/data-warehouse/settings/DataWarehouseSourceIcon'
-=======
-import { useCallback, useEffect } from 'react'
->>>>>>> 71bcac59
 import { SceneExport } from 'scenes/sceneTypes'
 
 import { ManualLinkSourceType, SourceConfig } from '~/types'
@@ -58,11 +54,7 @@
 
     const { modalTitle, modalCaption, isWrapped, currentStep, isLoading, canGoBack, canGoNext, nextButtonText } =
         useValues(wizardLogic)
-<<<<<<< HEAD
-    const { onBack, onSubmit } = useActions(wizardLogic)
-=======
     const { onBack, onSubmit, onClear } = useActions(wizardLogic)
->>>>>>> 71bcac59
     const { tableLoading: manualLinkIsLoading } = useValues(dataWarehouseTableLogic)
 
     useEffect(() => {
@@ -101,11 +93,7 @@
                 </LemonButton>
             </div>
         )
-<<<<<<< HEAD
-    }, [currentStep, isLoading, manualLinkIsLoading, canGoNext, canGoBack, nextButtonText, onBack, onSubmit])
-=======
     }, [currentStep, canGoBack, onBack, isLoading, manualLinkIsLoading, canGoNext, nextButtonText, onSubmit])
->>>>>>> 71bcac59
 
     return (
         <>
