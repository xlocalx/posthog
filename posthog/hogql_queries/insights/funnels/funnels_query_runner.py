from datetime import timedelta

from posthog.hogql.constants import HogQLGlobalSettings, MAX_BYTES_BEFORE_EXTERNAL_GROUP_BY
from math import ceil
from typing import Optional, Any

from django.utils.timezone import datetime
from posthog.caching.insights_api import (
    BASE_MINIMUM_INSIGHT_REFRESH_INTERVAL,
    REDUCED_MINIMUM_INSIGHT_REFRESH_INTERVAL,
)

from posthog.hogql import ast
from posthog.hogql.constants import LimitContext
from posthog.hogql.printer import to_printed_hogql
from posthog.hogql.query import execute_hogql_query
from posthog.hogql.timings import HogQLTimings
from posthog.hogql_queries.insights.funnels.funnel_query_context import FunnelQueryContext
from posthog.hogql_queries.insights.funnels.funnel_time_to_convert import FunnelTimeToConvert
from posthog.hogql_queries.insights.funnels.funnel_time_to_convert_udf import FunnelTimeToConvertUDF
from posthog.hogql_queries.insights.funnels.funnel_trends import FunnelTrends
from posthog.hogql_queries.insights.funnels.funnel_trends_udf import FunnelTrendsUDF
from posthog.hogql_queries.insights.funnels.utils import get_funnel_actor_class, get_funnel_order_class, use_udf
from posthog.hogql_queries.query_runner import QueryRunner
from posthog.hogql_queries.utils.query_date_range import QueryDateRange
from posthog.models import Team
from posthog.models.filters.mixins.utils import cached_property
from posthog.schema import (
    CachedFunnelsQueryResponse,
    FunnelVizType,
    FunnelsQuery,
    FunnelsQueryResponse,
    HogQLQueryModifiers,
)


class FunnelsQueryRunner(QueryRunner):
    query: FunnelsQuery
    response: FunnelsQueryResponse
    cached_response: CachedFunnelsQueryResponse
    context: FunnelQueryContext

    def __init__(
        self,
        query: FunnelsQuery | dict[str, Any],
        team: Team,
        timings: Optional[HogQLTimings] = None,
        modifiers: Optional[HogQLQueryModifiers] = None,
        limit_context: Optional[LimitContext] = None,
        **kwargs,
    ):
        super().__init__(query, team=team, timings=timings, modifiers=modifiers, limit_context=limit_context)

        self.context = FunnelQueryContext(
            query=self.query, team=team, timings=timings, modifiers=modifiers, limit_context=limit_context
        )
        self.kwargs = kwargs

    def _refresh_frequency(self):
        date_to = self.query_date_range.date_to()
        date_from = self.query_date_range.date_from()
        interval = self.query_date_range.interval_name

        delta_days: Optional[int] = None
        if date_from and date_to:
            delta = date_to - date_from
            delta_days = ceil(delta.total_seconds() / timedelta(days=1).total_seconds())

        refresh_frequency = BASE_MINIMUM_INSIGHT_REFRESH_INTERVAL
        if interval == "hour" or (delta_days is not None and delta_days <= 7):
            # The interval is shorter for short-term insights
            refresh_frequency = REDUCED_MINIMUM_INSIGHT_REFRESH_INTERVAL

        return refresh_frequency

    def to_query(self) -> ast.SelectQuery:
        return self.funnel_class.get_query()

    def to_actors_query(self) -> ast.SelectQuery | ast.SelectSetQuery:
        return self.funnel_actor_class.actor_query()

    def calculate(self):
        query = self.to_query()
        timings = []

        # TODO: can we get this from execute_hogql_query as well?
        hogql = to_printed_hogql(query, self.team)

        response = execute_hogql_query(
            query_type="FunnelsQuery",
            query=query,
            team=self.team,
            timings=self.timings,
            modifiers=self.modifiers,
            limit_context=self.limit_context,
            settings=HogQLGlobalSettings(
                # Make sure funnel queries never OOM
                max_bytes_before_external_group_by=MAX_BYTES_BEFORE_EXTERNAL_GROUP_BY,
                allow_experimental_analyzer=True,
            ),
        )

        results = self.funnel_class._format_results(response.results)

        if response.timings is not None:
            timings.extend(response.timings)

        return FunnelsQueryResponse(
            isUdf=self._use_udf, results=results, timings=timings, hogql=hogql, modifiers=self.modifiers
        )

    @cached_property
    def _use_udf(self):
        return use_udf(self.context.funnelsFilter, self.team)

    @cached_property
    def funnel_order_class(self):
        return get_funnel_order_class(self.context.funnelsFilter, use_udf=self._use_udf)(context=self.context)

    @cached_property
    def funnel_class(self):
        funnelVizType = self.context.funnelsFilter.funnelVizType

        if funnelVizType == FunnelVizType.TRENDS:
<<<<<<< HEAD
            return (
                FunnelTrendsUDF(context=self.context, **self.kwargs)
                if self._use_udf
                else FunnelTrends(context=self.context, **self.kwargs)
            )
=======
            if self._use_udf and self.context.funnelsFilter.funnelOrderType != StepOrderValue.UNORDERED:
                return FunnelTrendsUDF(context=self.context, **self.kwargs)
            return FunnelTrends(context=self.context, **self.kwargs)
>>>>>>> e46ba25d
        elif funnelVizType == FunnelVizType.TIME_TO_CONVERT:
            if self._use_udf:
                return FunnelTimeToConvertUDF(context=self.context)
            return FunnelTimeToConvert(context=self.context)
        else:
            return self.funnel_order_class

    @cached_property
    def funnel_actor_class(self):
        return get_funnel_actor_class(self.context.funnelsFilter, self._use_udf)(context=self.context)

    @cached_property
    def query_date_range(self):
        return QueryDateRange(
            date_range=self.query.dateRange,
            team=self.team,
            interval=self.query.interval,
            now=datetime.now(),
        )<|MERGE_RESOLUTION|>--- conflicted
+++ resolved
@@ -122,17 +122,9 @@
         funnelVizType = self.context.funnelsFilter.funnelVizType
 
         if funnelVizType == FunnelVizType.TRENDS:
-<<<<<<< HEAD
-            return (
-                FunnelTrendsUDF(context=self.context, **self.kwargs)
-                if self._use_udf
-                else FunnelTrends(context=self.context, **self.kwargs)
-            )
-=======
-            if self._use_udf and self.context.funnelsFilter.funnelOrderType != StepOrderValue.UNORDERED:
+            if self._use_udf:
                 return FunnelTrendsUDF(context=self.context, **self.kwargs)
             return FunnelTrends(context=self.context, **self.kwargs)
->>>>>>> e46ba25d
         elif funnelVizType == FunnelVizType.TIME_TO_CONVERT:
             if self._use_udf:
                 return FunnelTimeToConvertUDF(context=self.context)
