import { DataNode, EventsQuery, PersonsNode } from './schema'
import {
    isInsightQueryNode,
    isEventsQuery,
    isLegacyQuery,
    isPersonsNode,
    isTimeToSeeDataSessionsQuery,
    isTimeToSeeDataQuery,
<<<<<<< HEAD
    isTimeToSeeDataSessionsNode,
=======
    isRecentPerformancePageViewNode,
>>>>>>> 7af00a96
} from './utils'
import api, { ApiMethodOptions } from 'lib/api'
import { getCurrentTeamId } from 'lib/utils/logics'
import { AnyPartialFilterType } from '~/types'
import {
    filterTrendsClientSideParams,
    isFunnelsFilter,
    isLifecycleFilter,
    isPathsFilter,
    isRetentionFilter,
    isStickinessFilter,
    isTrendsFilter,
} from 'scenes/insights/sharedUtils'
import { toParams } from 'lib/utils'
import { queryNodeToFilter } from './nodes/InsightQuery/utils/queryNodeToFilter'
import { now } from 'lib/dayjs'
import { currentSessionId } from 'lib/internalMetrics'

const EVENTS_DAYS_FIRST_FETCH = 5

export const DEFAULT_QUERY_LIMIT = 100

// Return data for a given query
export async function query<N extends DataNode = DataNode>(
    query: N,
    methodOptions?: ApiMethodOptions,
    refresh?: boolean
): Promise<N['response']> {
    if (isEventsQuery(query)) {
        if (!query.before && !query.after) {
            const earlyResults = await api.get(
                getEventsEndpoint({ ...query, after: now().subtract(EVENTS_DAYS_FIRST_FETCH, 'day').toISOString() }),
                methodOptions
            )
            if (earlyResults.results.length > 0) {
                return earlyResults
            }
        }
        return await api.get(
            getEventsEndpoint({ after: now().subtract(1, 'year').toISOString(), ...query }),
            methodOptions
        )
    } else if (isPersonsNode(query)) {
        return await api.get(getPersonsEndpoint(query), methodOptions)
    } else if (isInsightQueryNode(query)) {
        const filters = queryNodeToFilter(query)
        const [response] = await legacyInsightQuery({
            filters,
            currentTeamId: getCurrentTeamId(),
            refresh,
        })
        return await response.json()
    } else if (isLegacyQuery(query)) {
        const [response] = await legacyInsightQuery({
            filters: query.filters,
            currentTeamId: getCurrentTeamId(),
            methodOptions,
        })
        return await response.json()
    } else if (isTimeToSeeDataSessionsQuery(query)) {
        return await api.create('/api/time_to_see_data/sessions', {
            team_id: query.teamId ?? getCurrentTeamId(),
        })
    } else if (isTimeToSeeDataQuery(query)) {
        return await api.create('/api/time_to_see_data/session_events', {
            team_id: query.teamId ?? getCurrentTeamId(),
            session_id: query.sessionId ?? currentSessionId(),
            session_start: query.sessionStart ?? now().subtract(1, 'day').toISOString(),
            session_end: query.sessionEnd ?? now().toISOString(),
        })
<<<<<<< HEAD
    } else if (isTimeToSeeDataSessionsNode(query)) {
        return await api.create('/api/time_to_see_data/session_events', {
            team_id: query.source.teamId ?? getCurrentTeamId(),
            session_id: query.source.sessionId ?? currentSessionId(),
            session_start: query.source.sessionStart ?? now().subtract(1, 'day').toISOString(),
            session_end: query.source.sessionEnd ?? now().toISOString(),
        })
=======
    } else if (isRecentPerformancePageViewNode(query)) {
        return await api.performanceEvents.recentPageViews()
>>>>>>> 7af00a96
    }
    throw new Error(`Unsupported query: ${query.kind}`)
}

export function getEventsEndpoint(query: EventsQuery): string {
    return api.events.determineListEndpoint(
        {
            properties: [...(query.fixedProperties || []), ...(query.properties || [])],
            ...(query.event ? { event: query.event } : {}),
            ...(isEventsQuery(query) ? { select: query.select ?? [] } : {}),
            ...(isEventsQuery(query) ? { where: query.where ?? [] } : {}),
            ...(query.actionId ? { action_id: query.actionId } : {}),
            ...(query.personId ? { person_id: query.personId } : {}),
            ...(query.before ? { before: query.before } : {}),
            ...(query.after ? { after: query.after } : {}),
            ...(query.orderBy ? { orderBy: query.orderBy } : {}),
        },
        query.limit ?? DEFAULT_QUERY_LIMIT
    )
}

export function getPersonsEndpoint(query: PersonsNode): string {
    const params = {
        properties: [...(query.fixedProperties || []), ...(query.properties || [])],
        ...(query.search ? { search: query.search } : {}),
        ...(query.distinctId ? { distinct_id: query.distinctId } : {}),
        ...(query.limit ? { limit: query.limit } : {}),
        ...(query.offset ? { offset: query.offset } : {}),
    }
    if (query.cohort) {
        return api.cohorts.determineListUrl(query.cohort, params)
    }
    return api.persons.determineListUrl(params)
}

interface LegacyInsightQueryParams {
    filters: AnyPartialFilterType
    currentTeamId: number
    methodOptions?: ApiMethodOptions
    refresh?: boolean
}

export async function legacyInsightQuery({
    filters,
    currentTeamId,
    methodOptions,
    refresh,
}: LegacyInsightQueryParams): Promise<[Response, string]> {
    let apiUrl: string
    let fetchResponse: Response
    if (isTrendsFilter(filters) || isStickinessFilter(filters) || isLifecycleFilter(filters)) {
        apiUrl = `api/projects/${currentTeamId}/insights/trend/?${toParams(filterTrendsClientSideParams(filters))}${
            refresh ? '&refresh=true' : ''
        }`
        fetchResponse = await api.getResponse(apiUrl, methodOptions)
    } else if (isRetentionFilter(filters)) {
        apiUrl = `api/projects/${currentTeamId}/insights/retention/?${toParams(filters)}${
            refresh ? '&refresh=true' : ''
        }`
        fetchResponse = await api.getResponse(apiUrl, methodOptions)
    } else if (isFunnelsFilter(filters)) {
        apiUrl = `api/projects/${currentTeamId}/insights/funnel/${refresh ? '?refresh=true' : ''}`
        fetchResponse = await api.createResponse(apiUrl, filters, methodOptions)
    } else if (isPathsFilter(filters)) {
        apiUrl = `api/projects/${currentTeamId}/insights/path${refresh ? '&refresh=true' : ''}`
        fetchResponse = await api.createResponse(apiUrl, filters, methodOptions)
    } else {
        throw new Error(`Unsupported insight type: ${filters.insight}`)
    }
    return [fetchResponse, apiUrl]
}<|MERGE_RESOLUTION|>--- conflicted
+++ resolved
@@ -6,11 +6,8 @@
     isPersonsNode,
     isTimeToSeeDataSessionsQuery,
     isTimeToSeeDataQuery,
-<<<<<<< HEAD
+    isRecentPerformancePageViewNode,
     isTimeToSeeDataSessionsNode,
-=======
-    isRecentPerformancePageViewNode,
->>>>>>> 7af00a96
 } from './utils'
 import api, { ApiMethodOptions } from 'lib/api'
 import { getCurrentTeamId } from 'lib/utils/logics'
@@ -81,7 +78,8 @@
             session_start: query.sessionStart ?? now().subtract(1, 'day').toISOString(),
             session_end: query.sessionEnd ?? now().toISOString(),
         })
-<<<<<<< HEAD
+    } else if (isRecentPerformancePageViewNode(query)) {
+        return await api.performanceEvents.recentPageViews()
     } else if (isTimeToSeeDataSessionsNode(query)) {
         return await api.create('/api/time_to_see_data/session_events', {
             team_id: query.source.teamId ?? getCurrentTeamId(),
@@ -89,10 +87,6 @@
             session_start: query.source.sessionStart ?? now().subtract(1, 'day').toISOString(),
             session_end: query.source.sessionEnd ?? now().toISOString(),
         })
-=======
-    } else if (isRecentPerformancePageViewNode(query)) {
-        return await api.performanceEvents.recentPageViews()
->>>>>>> 7af00a96
     }
     throw new Error(`Unsupported query: ${query.kind}`)
 }
