from rest_framework import decorators, exceptions

from posthog import settings
from posthog.api.routing import DefaultRouterPlusPlus

from . import (
    annotation,
    async_migration,
    authentication,
    dashboard,
    dead_letter_queue,
    event_definition,
    feature_flag,
    instance_settings,
    instance_status,
    organization,
    organization_invite,
    organization_member,
    personal_api_key,
    plugin,
    plugin_log_entry,
    property_definition,
<<<<<<< HEAD
    session_recording,
    tagged_item,
=======
>>>>>>> 3cad42af
    team,
    user,
)


@decorators.api_view(["GET", "HEAD", "POST", "PUT", "PATCH", "DELETE"])
@decorators.authentication_classes([])
@decorators.permission_classes([])
def api_not_found(request):
    raise exceptions.NotFound(detail="Endpoint not found.")


router = DefaultRouterPlusPlus()

# Legacy endpoints shared (to be removed eventually)
router.register(r"annotation", annotation.LegacyAnnotationsViewSet)  # Should be completely unused now
router.register(r"feature_flag", feature_flag.LegacyFeatureFlagViewSet)  # Should be completely unused now
router.register(r"dashboard", dashboard.LegacyDashboardsViewSet)  # Should be completely unused now
router.register(r"dashboard_item", dashboard.LegacyInsightViewSet)  # To be deleted - unified into insight viewset
router.register(r"plugin_config", plugin.LegacyPluginConfigViewSet)

# Nested endpoints shared
projects_router = router.register(r"projects", team.TeamViewSet)
project_plugins_configs_router = projects_router.register(
    r"plugin_configs", plugin.PluginConfigViewSet, "project_plugin_configs", ["team_id"]
)
project_plugins_configs_router.register(
    r"logs", plugin_log_entry.PluginLogEntryViewSet, "project_plugins_config_logs", ["team_id", "plugin_config_id"]
)
projects_router.register(
    r"feature_flag_overrides", feature_flag.FeatureFlagOverrideViewset, "project_feature_flag_overrides", ["team_id"]
)
projects_router.register(r"annotations", annotation.AnnotationsViewSet, "project_annotations", ["team_id"])
projects_router.register(r"feature_flags", feature_flag.FeatureFlagViewSet, "project_feature_flags", ["team_id"])
projects_router.register(r"dashboards", dashboard.DashboardsViewSet, "project_dashboards", ["team_id"])


organizations_router = router.register(r"organizations", organization.OrganizationViewSet, "organizations")
organization_plugins_router = organizations_router.register(
    r"plugins", plugin.PluginViewSet, "organization_plugins", ["organization_id"]
)
organizations_router.register(
    r"members", organization_member.OrganizationMemberViewSet, "organization_members", ["organization_id"],
)
organizations_router.register(
    r"invites", organization_invite.OrganizationInviteViewSet, "organization_invites", ["organization_id"],
)
organizations_router.register(
    r"onboarding", organization.OrganizationOnboardingViewset, "organization_onboarding", ["organization_id"],
)

# Project nested endpoints
projects_router = router.register(r"projects", team.TeamViewSet, "projects")

projects_router.register(
    r"event_definitions", event_definition.EventDefinitionViewSet, "project_event_definitions", ["team_id"],
)
projects_router.register(
    r"property_definitions", property_definition.PropertyDefinitionViewSet, "project_property_definitions", ["team_id"],
)


# General endpoints (shared across CH & PG)
router.register(r"login", authentication.LoginViewSet)
router.register(r"reset", authentication.PasswordResetViewSet, "password_reset")
router.register(r"users", user.UserViewSet)
router.register(r"personal_api_keys", personal_api_key.PersonalAPIKeyViewSet, "personal_api_keys")
router.register(r"instance_status", instance_status.InstanceStatusViewSet, "instance_status")
router.register(r"dead_letter_queue", dead_letter_queue.DeadLetterQueueViewSet, "dead_letter_queue")
router.register(r"shared_dashboards", dashboard.SharedDashboardsViewSet)
router.register(r"async_migrations", async_migration.AsyncMigrationsViewset, "async_migrations")
router.register(r"instance_settings", instance_settings.InstanceSettingsViewset, "instance_settings")


from ee.clickhouse.views.experiments import ClickhouseExperimentsViewSet
from ee.clickhouse.views.groups import ClickhouseGroupsTypesView, ClickhouseGroupsView
from ee.clickhouse.views.insights import ClickhouseInsightsViewSet
from ee.clickhouse.views.session_recordings import ClickhouseSessionRecordingViewSet
from posthog.api.action import ActionViewSet
from posthog.api.cohort import CohortViewSet, LegacyCohortViewSet
from posthog.api.element import ElementViewSet, LegacyElementViewSet
from posthog.api.event import EventViewSet, LegacyEventViewSet
from posthog.api.insight import InsightViewSet
from posthog.api.person import LegacyPersonViewSet, PersonViewSet

# Legacy endpoints CH (to be removed eventually)
router.register(r"cohort", LegacyCohortViewSet, basename="cohort")
router.register(r"element", LegacyElementViewSet, basename="element")
router.register(r"person", LegacyPersonViewSet, basename="person")
router.register(r"element", LegacyElementViewSet, basename="element")
router.register(r"event", LegacyEventViewSet, basename="event")

# Nested endpoints CH
projects_router.register(r"events", EventViewSet, "project_events", ["team_id"])
projects_router.register(r"actions", ActionViewSet, "project_actions", ["team_id"])
projects_router.register(r"groups", ClickhouseGroupsView, "project_groups", ["team_id"])
projects_router.register(r"groups_types", ClickhouseGroupsTypesView, "project_groups_types", ["team_id"])
projects_router.register(r"insights", InsightViewSet, "project_insights", ["team_id"])
projects_router.register(r"cohorts", CohortViewSet, "project_cohorts", ["team_id"])
projects_router.register(r"persons", PersonViewSet, "project_persons", ["team_id"])
projects_router.register(r"elements", ElementViewSet, "project_elements", ["team_id"])
projects_router.register(r"experiments", ClickhouseExperimentsViewSet, "project_experiments", ["team_id"])
projects_router.register(
    r"session_recordings", ClickhouseSessionRecordingViewSet, "project_session_recordings", ["team_id"],
)

if settings.EE_AVAILABLE:
    from ee.clickhouse.views.insights import ClickhouseInsightsViewSet

    projects_router.register(r"insights", ClickhouseInsightsViewSet, "project_insights", ["team_id"])
else:
    from posthog.api.insight import InsightViewSet

    projects_router.register(r"insights", InsightViewSet, "project_insights", ["team_id"])<|MERGE_RESOLUTION|>--- conflicted
+++ resolved
@@ -20,11 +20,7 @@
     plugin,
     plugin_log_entry,
     property_definition,
-<<<<<<< HEAD
-    session_recording,
     tagged_item,
-=======
->>>>>>> 3cad42af
     team,
     user,
 )
