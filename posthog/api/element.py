--- conflicted
+++ resolved
@@ -83,32 +83,18 @@
         prop_filters, prop_filter_params = parse_prop_grouped_clauses(
             team_id=self.team.pk, property_group=current_url_property_filter.property_groups
         )
-<<<<<<< HEAD
 
         can_use_materialized_view_for_this_date_range = self.materialized_view_has_enough_data(
             query_date_range.num_intervals, self.team_id
         )
+
         flag_is_enabled = posthoganalytics.feature_enabled(
             "elements_chain_daily_counts_materialized_view", self.team.pk
-=======
-        result = sync_execute(
-            GET_ELEMENTS.format(
-                date_from=date_from,
-                date_to=date_to,
-                query=prop_filters,
-                limit=limit + 1,
-                offset=offset,
-            ),
-            {
-                "team_id": self.team.pk,
-                "timezone": self.team.timezone,
-                **prop_filter_params,
-                **date_params,
-            },
->>>>>>> a05ed58b
         )
 
-        if can_use_materialized_view_for_this_date_range and flag_is_enabled:
+        load_from_materialized_view = can_use_materialized_view_for_this_date_range and flag_is_enabled
+
+        if load_from_materialized_view:
             # this API only supports two filters
             # an exact match on current url or a regex match on current url
             current_url_property_filter = current_url_property_filter.property_groups.values[0]
@@ -136,8 +122,8 @@
                     date_from=date_from,
                     date_to=date_to,
                     query=prop_filters,
-                    limit=limit,
-                    conditional_offset=f" OFFSET {offset}" if paginate_response else "",
+                    limit=limit + 1,
+                    offset=offset,
                 ),
                 {
                     "team_id": self.team.pk,
@@ -155,7 +141,7 @@
             for elements in result[:limit]
         ]
 
-        if paginate_response:
+        if paginate_response and not load_from_materialized_view:
             has_next = len(result) == limit + 1
             next_url = format_query_params_absolute_url(request, offset + limit) if has_next else None
             previous_url = format_query_params_absolute_url(request, offset - limit) if offset - limit >= 0 else None
