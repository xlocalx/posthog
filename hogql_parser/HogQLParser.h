--- conflicted
+++ resolved
@@ -51,51 +51,27 @@
     RuleCatchBlock = 8, RuleTryCatchStmt = 9, RuleIfStmt = 10, RuleWhileStmt = 11, 
     RuleForStmt = 12, RuleForInStmt = 13, RuleFuncStmt = 14, RuleVarAssignment = 15, 
     RuleExprStmt = 16, RuleEmptyStmt = 17, RuleBlock = 18, RuleKvPair = 19, 
-<<<<<<< HEAD
-    RuleKvPairList = 20, RuleSelect = 21, RuleSelectUnionStmt = 22, RuleSelectStmtWithParens = 23, 
-    RuleSelectStmt = 24, RuleWithClause = 25, RuleTopClause = 26, RuleFromClause = 27, 
-    RuleArrayJoinClause = 28, RuleWindowClause = 29, RulePrewhereClause = 30, 
-    RuleWhereClause = 31, RuleGroupByClause = 32, RuleHavingClause = 33, 
-    RuleOrderByClause = 34, RuleProjectionOrderByClause = 35, RuleLimitByClause = 36, 
-    RuleLimitAndOffsetClause = 37, RuleOffsetOnlyClause = 38, RuleSettingsClause = 39, 
-    RuleJoinExpr = 40, RuleJoinOp = 41, RuleJoinOpCross = 42, RuleJoinConstraintClause = 43, 
-    RuleSampleClause = 44, RuleLimitExpr = 45, RuleOrderExprList = 46, RuleOrderExpr = 47, 
-    RuleRatioExpr = 48, RuleSettingExprList = 49, RuleSettingExpr = 50, 
-    RuleWindowExpr = 51, RuleWinPartitionByClause = 52, RuleWinOrderByClause = 53, 
-    RuleWinFrameClause = 54, RuleWinFrameExtend = 55, RuleWinFrameBound = 56, 
-    RuleExpr = 57, RuleColumnTypeExpr = 58, RuleColumnExprList = 59, RuleColumnExpr = 60, 
-    RuleColumnLambdaExpr = 61, RuleHogqlxTagElement = 62, RuleHogqlxTagAttribute = 63, 
-    RuleWithExprList = 64, RuleWithExpr = 65, RuleColumnIdentifier = 66, 
-    RuleNestedIdentifier = 67, RuleTableExpr = 68, RuleTableFunctionExpr = 69, 
-    RuleTableIdentifier = 70, RuleTableArgList = 71, RuleDatabaseIdentifier = 72, 
-    RuleFloatingLiteral = 73, RuleNumberLiteral = 74, RuleLiteral = 75, 
-    RuleInterval = 76, RuleKeyword = 77, RuleKeywordForAlias = 78, RuleAlias = 79, 
-    RuleIdentifier = 80, RuleEnumValue = 81, RulePlaceholder = 82, RuleString = 83, 
-    RuleTemplateString = 84, RuleStringContents = 85, RuleFullTemplateString = 86, 
-    RuleStringContentsFull = 87
-=======
     RuleKvPairList = 20, RuleSelect = 21, RuleSelectStmtWithParens = 22, 
     RuleSubsequentSelectSetClause = 23, RuleSelectSetStmt = 24, RuleSelectStmt = 25, 
     RuleWithClause = 26, RuleTopClause = 27, RuleFromClause = 28, RuleArrayJoinClause = 29, 
     RuleWindowClause = 30, RulePrewhereClause = 31, RuleWhereClause = 32, 
     RuleGroupByClause = 33, RuleHavingClause = 34, RuleOrderByClause = 35, 
-    RuleProjectionOrderByClause = 36, RuleLimitAndOffsetClause = 37, RuleOffsetOnlyClause = 38, 
-    RuleSettingsClause = 39, RuleJoinExpr = 40, RuleJoinOp = 41, RuleJoinOpCross = 42, 
-    RuleJoinConstraintClause = 43, RuleSampleClause = 44, RuleOrderExprList = 45, 
-    RuleOrderExpr = 46, RuleRatioExpr = 47, RuleSettingExprList = 48, RuleSettingExpr = 49, 
-    RuleWindowExpr = 50, RuleWinPartitionByClause = 51, RuleWinOrderByClause = 52, 
-    RuleWinFrameClause = 53, RuleWinFrameExtend = 54, RuleWinFrameBound = 55, 
-    RuleExpr = 56, RuleColumnTypeExpr = 57, RuleColumnExprList = 58, RuleColumnExpr = 59, 
-    RuleColumnLambdaExpr = 60, RuleHogqlxTagElement = 61, RuleHogqlxTagAttribute = 62, 
-    RuleWithExprList = 63, RuleWithExpr = 64, RuleColumnIdentifier = 65, 
-    RuleNestedIdentifier = 66, RuleTableExpr = 67, RuleTableFunctionExpr = 68, 
-    RuleTableIdentifier = 69, RuleTableArgList = 70, RuleDatabaseIdentifier = 71, 
-    RuleFloatingLiteral = 72, RuleNumberLiteral = 73, RuleLiteral = 74, 
-    RuleInterval = 75, RuleKeyword = 76, RuleKeywordForAlias = 77, RuleAlias = 78, 
-    RuleIdentifier = 79, RuleEnumValue = 80, RulePlaceholder = 81, RuleString = 82, 
-    RuleTemplateString = 83, RuleStringContents = 84, RuleFullTemplateString = 85, 
-    RuleStringContentsFull = 86
->>>>>>> e8d88aa9
+    RuleProjectionOrderByClause = 36, RuleLimitByClause = 37, RuleLimitAndOffsetClause = 38, 
+    RuleOffsetOnlyClause = 39, RuleSettingsClause = 40, RuleJoinExpr = 41, 
+    RuleJoinOp = 42, RuleJoinOpCross = 43, RuleJoinConstraintClause = 44, 
+    RuleSampleClause = 45, RuleOrderExprList = 46, RuleOrderExpr = 47, RuleRatioExpr = 48, 
+    RuleSettingExprList = 49, RuleSettingExpr = 50, RuleWindowExpr = 51, 
+    RuleWinPartitionByClause = 52, RuleWinOrderByClause = 53, RuleWinFrameClause = 54, 
+    RuleWinFrameExtend = 55, RuleWinFrameBound = 56, RuleExpr = 57, RuleColumnTypeExpr = 58, 
+    RuleColumnExprList = 59, RuleColumnExpr = 60, RuleColumnLambdaExpr = 61, 
+    RuleHogqlxTagElement = 62, RuleHogqlxTagAttribute = 63, RuleWithExprList = 64, 
+    RuleWithExpr = 65, RuleColumnIdentifier = 66, RuleNestedIdentifier = 67, 
+    RuleTableExpr = 68, RuleTableFunctionExpr = 69, RuleTableIdentifier = 70, 
+    RuleTableArgList = 71, RuleDatabaseIdentifier = 72, RuleFloatingLiteral = 73, 
+    RuleNumberLiteral = 74, RuleLiteral = 75, RuleInterval = 76, RuleKeyword = 77, 
+    RuleKeywordForAlias = 78, RuleAlias = 79, RuleIdentifier = 80, RuleEnumValue = 81, 
+    RulePlaceholder = 82, RuleString = 83, RuleTemplateString = 84, RuleStringContents = 85, 
+    RuleFullTemplateString = 86, RuleStringContentsFull = 87
   };
 
   explicit HogQLParser(antlr4::TokenStream *input);
@@ -161,7 +137,6 @@
   class JoinOpCrossContext;
   class JoinConstraintClauseContext;
   class SampleClauseContext;
-  class LimitExprContext;
   class OrderExprListContext;
   class OrderExprContext;
   class RatioExprContext;
@@ -861,7 +836,7 @@
     LimitByClauseContext(antlr4::ParserRuleContext *parent, size_t invokingState);
     virtual size_t getRuleIndex() const override;
     antlr4::tree::TerminalNode *LIMIT();
-    LimitExprContext *limitExpr();
+    ColumnExprContext *columnExpr();
     antlr4::tree::TerminalNode *BY();
     ColumnExprListContext *columnExprList();
 
@@ -1082,22 +1057,6 @@
   };
 
   SampleClauseContext* sampleClause();
-
-  class  LimitExprContext : public antlr4::ParserRuleContext {
-  public:
-    LimitExprContext(antlr4::ParserRuleContext *parent, size_t invokingState);
-    virtual size_t getRuleIndex() const override;
-    std::vector<ColumnExprContext *> columnExpr();
-    ColumnExprContext* columnExpr(size_t i);
-    antlr4::tree::TerminalNode *COMMA();
-    antlr4::tree::TerminalNode *OFFSET();
-
-
-    virtual std::any accept(antlr4::tree::ParseTreeVisitor *visitor) override;
-   
-  };
-
-  LimitExprContext* limitExpr();
 
   class  OrderExprListContext : public antlr4::ParserRuleContext {
   public:
