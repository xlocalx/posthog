import { ReaderModel } from '@maxmind/geoip2-node'
import ClickHouse from '@posthog/clickhouse'
import {
    Element,
    PluginAttachment,
    PluginConfigSchema,
    PluginEvent,
    PluginSettings,
    PostHogEvent,
    ProcessedPluginEvent,
    Properties,
    Webhook,
} from '@posthog/plugin-scaffold'
import { Pool as GenericPool } from 'generic-pool'
import { Redis } from 'ioredis'
import { Kafka } from 'kafkajs'
import { DateTime } from 'luxon'
import { VM } from 'vm2'

import { EncryptedFields } from './cdp/encryption-utils'
import { LegacyOneventCompareService } from './cdp/services/legacy-onevent-compare.service'
import type { CookielessManager } from './ingestion/cookieless/cookieless-manager'
import { BatchConsumer } from './kafka/batch-consumer'
import { KafkaProducerWrapper } from './kafka/producer'
import { Celery } from './utils/db/celery'
import { DB } from './utils/db/db'
import { PostgresRouter } from './utils/db/postgres'
import { GeoIPService } from './utils/geoip'
import { ObjectStorage } from './utils/object_storage'
<<<<<<< HEAD
import { TeamManager } from './utils/team-manager'
=======
import { TeamManagerLazy } from './utils/team-manager-lazy'
>>>>>>> 1fe71444
import { UUID } from './utils/utils'
import { ActionManager } from './worker/ingestion/action-manager'
import { ActionMatcher } from './worker/ingestion/action-matcher'
import { AppMetrics } from './worker/ingestion/app-metrics'
import { GroupTypeManager } from './worker/ingestion/group-type-manager'
import { RustyHook } from './worker/rusty-hook'
import { PluginsApiKeyManager } from './worker/vm/extensions/helpers/api-key-manager'
import { RootAccessManager } from './worker/vm/extensions/helpers/root-acess-manager'
import { PluginInstance } from './worker/vm/lazy'

export { Element } from '@posthog/plugin-scaffold' // Re-export Element from scaffolding, for backwards compat.

type Brand<K, T> = K & { __brand: T }

export enum LogLevel {
    Debug = 'debug',
    Info = 'info',
    Warn = 'warn',
    Error = 'error',
}

export enum KafkaSecurityProtocol {
    Plaintext = 'PLAINTEXT',
    SaslPlaintext = 'SASL_PLAINTEXT',
    Ssl = 'SSL',
    SaslSsl = 'SASL_SSL',
}

export enum KafkaSaslMechanism {
    Plain = 'plain',
    ScramSha256 = 'scram-sha-256',
    ScramSha512 = 'scram-sha-512',
}

export enum PluginServerMode {
    ingestion_v2 = 'ingestion-v2',
    property_defs = 'property-defs',
    async_onevent = 'async-onevent',
    async_webhooks = 'async-webhooks',
    recordings_blob_ingestion = 'recordings-blob-ingestion',
    recordings_blob_ingestion_overflow = 'recordings-blob-ingestion-overflow',
    recordings_blob_ingestion_v2 = 'recordings-blob-ingestion-v2',
    recordings_blob_ingestion_v2_overflow = 'recordings-blob-ingestion-v2-overflow',
    cdp_processed_events = 'cdp-processed-events',
    cdp_internal_events = 'cdp-internal-events',
    cdp_cyclotron_worker = 'cdp-cyclotron-worker',
    cdp_cyclotron_worker_plugins = 'cdp-cyclotron-worker-plugins',
    cdp_api = 'cdp-api',
    functional_tests = 'functional-tests',
}

export const stringToPluginServerMode = Object.fromEntries(
    Object.entries(PluginServerMode).map(([key, value]) => [
        value,
        PluginServerMode[key as keyof typeof PluginServerMode],
    ])
) as Record<string, PluginServerMode>

export type PluginServerService = {
    id: string
    onShutdown: () => Promise<any>
    healthcheck: () => boolean | Promise<boolean>
    batchConsumer?: BatchConsumer
}

export type CdpConfig = {
    CDP_WATCHER_COST_ERROR: number // The max cost of an erroring function
    CDP_WATCHER_COST_TIMING: number // The max cost of a slow function
    CDP_WATCHER_COST_TIMING_LOWER_MS: number // The lower bound in ms where the timing cost is not incurred
    CDP_WATCHER_COST_TIMING_UPPER_MS: number // The upper bound in ms where the timing cost is fully incurred
    CDP_WATCHER_THRESHOLD_DEGRADED: number // Percentage of the bucket where we count it as degraded
    CDP_WATCHER_BUCKET_SIZE: number // The total bucket size
    CDP_WATCHER_TTL: number // The expiry for the rate limit key
    CDP_WATCHER_REFILL_RATE: number // The number of tokens to be refilled per second
    CDP_WATCHER_DISABLED_TEMPORARY_TTL: number // How long a function should be temporarily disabled for
    CDP_WATCHER_DISABLED_TEMPORARY_MAX_COUNT: number // How many times a function can be disabled before it is disabled permanently
    CDP_HOG_FILTERS_TELEMETRY_TEAMS: string
    CDP_CYCLOTRON_BATCH_SIZE: number
    CDP_CYCLOTRON_BATCH_DELAY_MS: number
    CDP_CYCLOTRON_INSERT_MAX_BATCH_SIZE: number
    CDP_CYCLOTRON_INSERT_PARALLEL_BATCHES: boolean
    CDP_CYCLOTRON_COMPRESS_VM_STATE: boolean
    CDP_REDIS_HOST: string
    CDP_REDIS_PORT: number
    CDP_REDIS_PASSWORD: string
    CDP_EVENT_PROCESSOR_EXECUTE_FIRST_STEP: boolean
    CDP_GOOGLE_ADWORDS_DEVELOPER_TOKEN: string
}

export type IngestionConsumerConfig = {
    // New config variables used by the new IngestionConsumer
    INGESTION_CONSUMER_GROUP_ID: string
    INGESTION_CONSUMER_CONSUME_TOPIC: string
    INGESTION_CONSUMER_DLQ_TOPIC: string
    /** If set then overflow routing is enabled and the topic is used for overflow events */
    INGESTION_CONSUMER_OVERFLOW_TOPIC?: string
    /** If set the ingestion consumer doesn't process events the usual way but rather just writes to a dummy topic */
    INGESTION_CONSUMER_TESTING_TOPIC?: string
}

export interface PluginsServerConfig extends CdpConfig, IngestionConsumerConfig {
    TASKS_PER_WORKER: number // number of parallel tasks per worker thread
    INGESTION_CONCURRENCY: number // number of parallel event ingestion queues per batch
    INGESTION_BATCH_SIZE: number // kafka consumer batch size
    INGESTION_OVERFLOW_ENABLED: boolean // whether or not overflow rerouting is enabled (only used by analytics-ingestion)
    INGESTION_OVERFLOW_PRESERVE_PARTITION_LOCALITY: boolean // whether or not Kafka message keys should be preserved or discarded when messages are rerouted to overflow
    TASK_TIMEOUT: number // how many seconds until tasks are timed out
    DATABASE_URL: string // Postgres database URL
    DATABASE_READONLY_URL: string // Optional read-only replica to the main Postgres database
    PLUGIN_STORAGE_DATABASE_URL: string // Optional read-write Postgres database for plugin storage
    POSTGRES_CONNECTION_POOL_SIZE: number
    POSTHOG_DB_NAME: string | null
    POSTHOG_DB_USER: string
    POSTHOG_DB_PASSWORD: string
    POSTHOG_POSTGRES_HOST: string
    POSTHOG_POSTGRES_PORT: number
    CLICKHOUSE_HOST: string
    CLICKHOUSE_OFFLINE_CLUSTER_HOST: string | null
    CLICKHOUSE_DATABASE: string
    CLICKHOUSE_USER: string
    CLICKHOUSE_PASSWORD: string | null
    CLICKHOUSE_CA: string | null // ClickHouse CA certs
    CLICKHOUSE_SECURE: boolean // whether to secure ClickHouse connection
    CLICKHOUSE_JSON_EVENTS_KAFKA_TOPIC: string // (advanced) topic to send events for clickhouse ingestion
    CLICKHOUSE_HEATMAPS_KAFKA_TOPIC: string // (advanced) topic to send heatmap data for clickhouse ingestion
    EXCEPTIONS_SYMBOLIFICATION_KAFKA_TOPIC: string // (advanced) topic to send exception event data for stack trace processing
    // Redis url pretty much only used locally / self hosted
    REDIS_URL: string
    // Redis params for the ingestion services
    INGESTION_REDIS_HOST: string
    INGESTION_REDIS_PORT: number
    // Redis params for the core posthog (django+celery) services
    POSTHOG_REDIS_PASSWORD: string
    POSTHOG_REDIS_HOST: string
    POSTHOG_REDIS_PORT: number
    // Common redis params
    REDIS_POOL_MIN_SIZE: number // minimum number of Redis connections to use per thread
    REDIS_POOL_MAX_SIZE: number // maximum number of Redis connections to use per thread
    // Kafka params - identical for client and producer
    KAFKA_HOSTS: string // comma-delimited Kafka hosts
    KAFKA_PRODUCER_HOSTS?: string // If specified - different hosts to produce to (useful for migrating between kafka clusters)
    KAFKA_SECURITY_PROTOCOL: KafkaSecurityProtocol | undefined
    KAFKA_PRODUCER_SECURITY_PROTOCOL?: KafkaSecurityProtocol // If specified - different security protocol to produce to (useful for migrating between kafka clusters)
    KAFKA_CLIENT_ID: string | undefined
    KAFKA_PRODUCER_CLIENT_ID?: string // If specified - different client ID to produce to (useful for migrating between kafka clusters)

    // Other methods that are generally only used by self-hosted users
    KAFKA_CLIENT_CERT_B64: string | undefined
    KAFKA_CLIENT_CERT_KEY_B64: string | undefined
    KAFKA_TRUSTED_CERT_B64: string | undefined
    KAFKA_SASL_MECHANISM: KafkaSaslMechanism | undefined
    KAFKA_SASL_USER: string | undefined
    KAFKA_SASL_PASSWORD: string | undefined

    // Consumer specific settings
    KAFKA_CLIENT_RACK: string | undefined
    KAFKA_CONSUMPTION_MAX_BYTES: number
    KAFKA_CONSUMPTION_MAX_BYTES_PER_PARTITION: number
    KAFKA_CONSUMPTION_MAX_WAIT_MS: number // fetch.wait.max.ms rdkafka parameter
    KAFKA_CONSUMPTION_ERROR_BACKOFF_MS: number // fetch.error.backoff.ms rdkafka parameter
    KAFKA_CONSUMPTION_BATCHING_TIMEOUT_MS: number
    KAFKA_CONSUMPTION_TOPIC: string | null
    KAFKA_CONSUMPTION_OVERFLOW_TOPIC: string | null
    KAFKA_CONSUMPTION_REBALANCE_TIMEOUT_MS: number | null
    KAFKA_CONSUMPTION_SESSION_TIMEOUT_MS: number
    KAFKA_CONSUMPTION_MAX_POLL_INTERVAL_MS: number
    KAFKA_TOPIC_CREATION_TIMEOUT_MS: number
    KAFKA_TOPIC_METADATA_REFRESH_INTERVAL_MS: number | undefined
    KAFKA_FLUSH_FREQUENCY_MS: number
    APP_METRICS_FLUSH_FREQUENCY_MS: number
    APP_METRICS_FLUSH_MAX_QUEUE_SIZE: number
    BASE_DIR: string // base path for resolving local plugins
    PLUGINS_RELOAD_PUBSUB_CHANNEL: string // Redis channel for reload events'
    PLUGINS_DEFAULT_LOG_LEVEL: PluginLogLevel
    LOG_LEVEL: LogLevel
    SENTRY_DSN: string | null
    SENTRY_PLUGIN_SERVER_TRACING_SAMPLE_RATE: number // Rate of tracing in plugin server (between 0 and 1)
    SENTRY_PLUGIN_SERVER_PROFILING_SAMPLE_RATE: number // Rate of profiling in plugin server (between 0 and 1)
    HTTP_SERVER_PORT: number
    SCHEDULE_LOCK_TTL: number // how many seconds to hold the lock for the schedule
    DISABLE_MMDB: boolean // whether to disable fetching MaxMind database for IP location
    MMDB_FILE_LOCATION: string // if set we will load the MMDB file from this location instead of downloading it
    DISTINCT_ID_LRU_SIZE: number
    EVENT_PROPERTY_LRU_SIZE: number // size of the event property tracker's LRU cache (keyed by [team.id, event])
    JOB_QUEUES: string // retry queue engine and fallback queues
    JOB_QUEUE_GRAPHILE_URL: string // use a different postgres connection in the graphile worker
    JOB_QUEUE_GRAPHILE_SCHEMA: string // the postgres schema that the graphile worker
    JOB_QUEUE_GRAPHILE_PREPARED_STATEMENTS: boolean // enable this to increase job queue throughput if not using pgbouncer
    JOB_QUEUE_GRAPHILE_CONCURRENCY: number // concurrent jobs per pod
    JOB_QUEUE_S3_AWS_ACCESS_KEY: string
    JOB_QUEUE_S3_AWS_SECRET_ACCESS_KEY: string
    JOB_QUEUE_S3_AWS_REGION: string
    JOB_QUEUE_S3_BUCKET_NAME: string
    JOB_QUEUE_S3_PREFIX: string // S3 filename prefix for the S3 job queue
    CRASH_IF_NO_PERSISTENT_JOB_QUEUE: boolean // refuse to start unless there is a properly configured persistent job queue (e.g. graphile)
    HEALTHCHECK_MAX_STALE_SECONDS: number // maximum number of seconds the plugin server can go without ingesting events before the healthcheck fails
    SITE_URL: string | null
    KAFKA_PARTITIONS_CONSUMED_CONCURRENTLY: number // (advanced) how many kafka partitions the plugin server should consume from concurrently
    PERSON_INFO_CACHE_TTL: number
    KAFKA_HEALTHCHECK_SECONDS: number
    OBJECT_STORAGE_ENABLED: boolean // Disables or enables the use of object storage. It will become mandatory to use object storage
    OBJECT_STORAGE_REGION: string // s3 region
    OBJECT_STORAGE_ENDPOINT: string // s3 endpoint
    OBJECT_STORAGE_ACCESS_KEY_ID: string
    OBJECT_STORAGE_SECRET_ACCESS_KEY: string
    OBJECT_STORAGE_BUCKET: string // the object storage bucket name
    PLUGIN_SERVER_MODE: PluginServerMode | null
    PLUGIN_SERVER_EVENTS_INGESTION_PIPELINE: string | null // TODO: shouldn't be a string probably
    PLUGIN_LOAD_SEQUENTIALLY: boolean // could help with reducing memory usage spikes on startup
    KAFKAJS_LOG_LEVEL: 'NOTHING' | 'DEBUG' | 'INFO' | 'WARN' | 'ERROR'
    MAX_TEAM_ID_TO_BUFFER_ANONYMOUS_EVENTS_FOR: number
    EVENT_OVERFLOW_BUCKET_CAPACITY: number
    EVENT_OVERFLOW_BUCKET_REPLENISH_RATE: number
    /** Label of the PostHog Cloud environment. Null if not running PostHog Cloud. @example 'US' */
    CLOUD_DEPLOYMENT: string | null
    EXTERNAL_REQUEST_TIMEOUT_MS: number
    DROP_EVENTS_BY_TOKEN_DISTINCT_ID: string
    DROP_EVENTS_BY_TOKEN: string
    SKIP_PERSONS_PROCESSING_BY_TOKEN_DISTINCT_ID: string
    RELOAD_PLUGIN_JITTER_MAX_MS: number
    RUSTY_HOOK_FOR_TEAMS: string
    RUSTY_HOOK_ROLLOUT_PERCENTAGE: number
    RUSTY_HOOK_URL: string
    HOG_HOOK_URL: string
    SKIP_UPDATE_EVENT_AND_PROPERTIES_STEP: boolean
    PIPELINE_STEP_STALLED_LOG_TIMEOUT: number
    CAPTURE_CONFIG_REDIS_HOST: string | null // Redis cluster to use to coordinate with capture (overflow, routing)
    LAZY_LOADER_DEFAULT_BUFFER_MS: number
    // dump profiles to disk, covering the first N seconds of runtime
    STARTUP_PROFILE_DURATION_SECONDS: number
    STARTUP_PROFILE_CPU: boolean
    STARTUP_PROFILE_HEAP: boolean
    STARTUP_PROFILE_HEAP_INTERVAL: number
    STARTUP_PROFILE_HEAP_DEPTH: number

    // local directory might be a volume mount or a directory on disk (e.g. in local dev)
    SESSION_RECORDING_LOCAL_DIRECTORY: string
    SESSION_RECORDING_MAX_BUFFER_AGE_SECONDS: number
    SESSION_RECORDING_MAX_BUFFER_SIZE_KB: number
    SESSION_RECORDING_BUFFER_AGE_IN_MEMORY_MULTIPLIER: number
    SESSION_RECORDING_BUFFER_AGE_JITTER: number
    SESSION_RECORDING_REMOTE_FOLDER: string
    SESSION_RECORDING_REDIS_PREFIX: string
    SESSION_RECORDING_PARTITION_REVOKE_OPTIMIZATION: boolean
    SESSION_RECORDING_PARALLEL_CONSUMPTION: boolean
    SESSION_RECORDING_CONSOLE_LOGS_INGESTION_ENABLED: boolean
    SESSION_RECORDING_REPLAY_EVENTS_INGESTION_ENABLED: boolean
    // a single partition which will output many more log messages to the console
    // useful when that partition is lagging unexpectedly
    // allows comma separated list of partition numbers or '*' for all
    SESSION_RECORDING_DEBUG_PARTITION: string | undefined
    // overflow detection, updating Redis for capture to move the traffic away
    SESSION_RECORDING_OVERFLOW_ENABLED: boolean
    SESSION_RECORDING_OVERFLOW_BUCKET_CAPACITY: number
    SESSION_RECORDING_OVERFLOW_BUCKET_REPLENISH_RATE: number
    SESSION_RECORDING_OVERFLOW_MIN_PER_BATCH: number

    // Dedicated infra values
    SESSION_RECORDING_KAFKA_HOSTS: string | undefined
    SESSION_RECORDING_KAFKA_SECURITY_PROTOCOL: KafkaSecurityProtocol | undefined
    SESSION_RECORDING_KAFKA_BATCH_SIZE: number
    SESSION_RECORDING_KAFKA_QUEUE_SIZE: number
    SESSION_RECORDING_KAFKA_QUEUE_SIZE_KB: number | undefined
    SESSION_RECORDING_KAFKA_DEBUG: string | undefined
    SESSION_RECORDING_MAX_PARALLEL_FLUSHES: number
    SESSION_RECORDING_KAFKA_FETCH_MIN_BYTES: number

    POSTHOG_SESSION_RECORDING_REDIS_HOST: string | undefined
    POSTHOG_SESSION_RECORDING_REDIS_PORT: number | undefined

    // kafka debug stats interval
    SESSION_RECORDING_KAFKA_CONSUMPTION_STATISTICS_EVENT_INTERVAL_MS: number

    ENCRYPTION_SALT_KEYS: string

    CYCLOTRON_DATABASE_URL: string
    CYCLOTRON_SHARD_DEPTH_LIMIT: number

    // posthog
    POSTHOG_API_KEY: string
    POSTHOG_HOST_URL: string

    // cookieless
    COOKIELESS_DISABLED: boolean
    COOKIELESS_FORCE_STATELESS_MODE: boolean
    COOKIELESS_DELETE_EXPIRED_LOCAL_SALTS_INTERVAL_MS: number
    COOKIELESS_SESSION_TTL_SECONDS: number
    COOKIELESS_SALT_TTL_SECONDS: number
    COOKIELESS_SESSION_INACTIVITY_MS: number
    COOKIELESS_IDENTIFIES_TTL_SECONDS: number

    SESSION_RECORDING_MAX_BATCH_SIZE_KB: number
    SESSION_RECORDING_MAX_BATCH_AGE_MS: number
    SESSION_RECORDING_V2_S3_BUCKET: string
    SESSION_RECORDING_V2_S3_PREFIX: string
    SESSION_RECORDING_V2_S3_ENDPOINT: string
    SESSION_RECORDING_V2_S3_REGION: string
    SESSION_RECORDING_V2_S3_ACCESS_KEY_ID: string
    SESSION_RECORDING_V2_S3_SECRET_ACCESS_KEY: string
    SESSION_RECORDING_V2_S3_TIMEOUT_MS: number
    SESSION_RECORDING_V2_CONSOLE_LOG_ENTRIES_KAFKA_TOPIC: string
    SESSION_RECORDING_V2_CONSOLE_LOG_STORE_SYNC_BATCH_LIMIT: number

    // Destination Migration Diffing
    DESTINATION_MIGRATION_DIFFING_ENABLED: boolean

    PROPERTY_DEFS_CONSUMER_GROUP_ID: string
    PROPERTY_DEFS_CONSUMER_CONSUME_TOPIC: string
    PROPERTY_DEFS_CONSUMER_ENABLED_TEAMS: string
    PROPERTY_DEFS_WRITE_DISABLED: boolean

    LAZY_TEAM_MANAGER_COMPARISON: boolean
}

export interface Hub extends PluginsServerConfig {
    instanceId: UUID
    // what tasks this server will tackle - e.g. ingestion, scheduled plugins or others.
    capabilities: PluginServerCapabilities
    // active connections to Postgres, Redis, ClickHouse, Kafka
    db: DB
    postgres: PostgresRouter
    redisPool: GenericPool<Redis>
    clickhouse: ClickHouse
    kafka: Kafka
    kafkaProducer: KafkaProducerWrapper
    objectStorage?: ObjectStorage
    // currently enabled plugin status
    plugins: Map<PluginId, Plugin>
    pluginConfigs: Map<PluginConfigId, PluginConfig>
    pluginConfigsPerTeam: Map<TeamId, PluginConfig[]>
    pluginSchedule: Record<string, PluginConfigId[]> | null
    // unique hash for each plugin config; used to verify IDs caught on stack traces for unhandled promise rejections
    pluginConfigSecrets: Map<PluginConfigId, string>
    pluginConfigSecretLookup: Map<string, PluginConfigId>
    // tools
    teamManager: TeamManager
<<<<<<< HEAD
=======
    teamManagerLazy: TeamManagerLazy
    organizationManager: OrganizationManager
>>>>>>> 1fe71444
    pluginsApiKeyManager: PluginsApiKeyManager
    rootAccessManager: RootAccessManager
    actionManager: ActionManager
    actionMatcher: ActionMatcher
    appMetrics: AppMetrics
    rustyHook: RustyHook
    groupTypeManager: GroupTypeManager
    celery: Celery
    // geoip database, setup in workers
    mmdb?: ReaderModel
    geoipService: GeoIPService
    // ValueMatchers used for various opt-in/out features
    pluginConfigsToSkipElementsParsing: ValueMatcher<number>
    // lookups
    eventsToDropByToken: Map<string, string[]>
    eventsToSkipPersonsProcessingByToken: Map<string, string[]>
    encryptedFields: EncryptedFields

    legacyOneventCompareService: LegacyOneventCompareService
    cookielessManager: CookielessManager
}

export interface PluginServerCapabilities {
    // Warning: when adding more entries, make sure to update worker/vm/capabilities.ts
    // and the shouldSetupPluginInServer() test accordingly.
    ingestionV2Combined?: boolean
    ingestionV2?: boolean
    propertyDefs?: boolean
    processAsyncOnEventHandlers?: boolean
    processAsyncWebhooksHandlers?: boolean
    sessionRecordingBlobIngestion?: boolean
    sessionRecordingBlobOverflowIngestion?: boolean
    sessionRecordingBlobIngestionV2?: boolean
    sessionRecordingBlobIngestionV2Overflow?: boolean
    cdpProcessedEvents?: boolean
    cdpInternalEvents?: boolean
    cdpCyclotronWorker?: boolean
    cdpCyclotronWorkerPlugins?: boolean
    cdpApi?: boolean
    appManagementSingleton?: boolean
    preflightSchedules?: boolean // Used for instance health checks on hobby deploy, not useful on cloud
    mmdb?: boolean
}

export interface EnqueuedPluginJob {
    type: string
    payload: Record<string, any>
    timestamp: number
    pluginConfigId: number
    pluginConfigTeam: number
    jobKey?: string
}

export type PluginId = Plugin['id']
export type PluginConfigId = PluginConfig['id']
export type TeamId = Team['id']
/**
 * An integer, just like team ID. In fact project ID = ID of its first team, the one was created along with the project.
 * A branded type here so that we don't accidentally pass a team ID as a project ID, or vice versa.
 */
export type ProjectId = Team['id'] & { __brand: 'ProjectId' }

export enum MetricMathOperations {
    Increment = 'increment',
    Max = 'max',
    Min = 'min',
}

export type StoredMetricMathOperations = 'max' | 'min' | 'sum'
export type StoredPluginMetrics = Record<string, StoredMetricMathOperations> | null
export type PluginMetricsVmResponse = Record<string, string> | null

export interface JobPayloadFieldOptions {
    type: 'string' | 'boolean' | 'json' | 'number' | 'date' | 'daterange'
    title?: string
    required?: boolean
    default?: any
    staff_only?: boolean
}

export interface JobSpec {
    payload?: Record<string, JobPayloadFieldOptions>
}

export interface Plugin {
    id: number
    organization_id?: string
    name: string
    plugin_type: 'local' | 'respository' | 'custom' | 'source' | 'inline'
    description?: string
    is_global: boolean
    is_preinstalled?: boolean
    url?: string
    config_schema?: Record<string, PluginConfigSchema> | PluginConfigSchema[]
    tag?: string
    /** Cached source for plugin.json from a joined PluginSourceFile query */
    source__plugin_json?: string
    /** Cached source for index.ts from a joined PluginSourceFile query */
    source__index_ts?: string
    /** Cached source for frontend.tsx from a joined PluginSourceFile query */
    source__frontend_tsx?: string
    /** Cached source for site.ts from a joined PluginSourceFile query */
    source__site_ts?: string
    error?: PluginError
    from_json?: boolean
    from_web?: boolean
    created_at?: string
    updated_at?: string
    capabilities?: PluginCapabilities
    metrics?: StoredPluginMetrics
    is_stateless?: boolean
    log_level?: PluginLogLevel
}

export interface PluginCapabilities {
    methods?: string[]
}

export enum PluginMethod {
    onEvent = 'onEvent',
    composeWebhook = 'composeWebhook',
}

export interface PluginConfig {
    id: number
    team_id: TeamId
    plugin?: Plugin
    plugin_id: PluginId
    enabled: boolean
    order: number
    config: Record<string, unknown>
    attachments?: Record<string, PluginAttachment>
    instance?: PluginInstance | null
    created_at: string
    updated_at?: string
    // We're migrating to a new functions that take PostHogEvent instead of PluginEvent
    // we'll need to know which method this plugin is using to call it the right way
    // undefined for old plugins with multiple or deprecated methods
    method?: PluginMethod
}

export interface PluginJsonConfig {
    name?: string
    description?: string
    url?: string
    main?: string
    lib?: string
    config?: Record<string, PluginConfigSchema> | PluginConfigSchema[]
}

export interface PluginError {
    message: string
    time: string
    name?: string
    stack?: string
    event?: PluginEvent | ProcessedPluginEvent | PostHogEvent | null
}

export interface PluginAttachmentDB {
    id: number
    team_id: TeamId | null
    plugin_config_id: PluginConfigId | null
    key: string
    content_type: string
    file_size: number | null
    file_name: string
    contents: Buffer | null
}

export enum PluginLogEntrySource {
    System = 'SYSTEM',
    Plugin = 'PLUGIN',
    Console = 'CONSOLE',
}

export enum PluginLogEntryType {
    Debug = 'DEBUG',
    Log = 'LOG',
    Info = 'INFO',
    Warn = 'WARN',
    Error = 'ERROR',
}

export enum PluginLogLevel {
    Full = 0, // all logs
    Log = 1, // all except debug
    Info = 2, // all expect log and debug
    Warn = 3, // all except log, debug and info
    Critical = 4, // only error type and system source
}

export enum CookielessServerHashMode {
    Disabled = 0,
    Stateless = 1,
    Stateful = 2,
}

export interface PluginLogEntry {
    id: string
    team_id: number
    plugin_id: number
    plugin_config_id: number
    timestamp: string
    source: PluginLogEntrySource
    type: PluginLogEntryType
    message: string
    instance_id: string
}

export type PluginMethods = {
    setupPlugin?: () => Promise<void>
    teardownPlugin?: () => Promise<void>
    getSettings?: () => PluginSettings
    onEvent?: (event: ProcessedPluginEvent) => Promise<void>
    composeWebhook?: (event: PostHogEvent) => Webhook | null
    processEvent?: (event: PluginEvent) => Promise<PluginEvent>
}

// Helper when ensuring that a required method is implemented
export type PluginMethodsConcrete = Required<PluginMethods>

export enum AlertLevel {
    P0 = 0,
    P1 = 1,
    P2 = 2,
    P3 = 3,
    P4 = 4,
}

export enum Service {
    PluginServer = 'plugin_server',
    DjangoServer = 'django_server',
    Redis = 'redis',
    Postgres = 'postgres',
    ClickHouse = 'clickhouse',
    Kafka = 'kafka',
}
export interface Alert {
    id: string
    level: AlertLevel
    key: string
    description?: string
    trigger_location: Service
}
export interface PluginConfigVMResponse {
    vm: VM
    methods: PluginMethods
    vmResponseVariable: string
    usedImports: Set<string>
}

export interface EventUsage {
    event: string
    usage_count: number | null
    volume: number | null
}

export interface PropertyUsage {
    key: string
    usage_count: number | null
    volume: number | null
}

export interface ProductFeature {
    key: string
    name: string
}

/** Raw Organization row from database. */
export interface RawOrganization {
    id: string
    name: string
    created_at: string
    updated_at: string
    available_product_features: ProductFeature[]
}

/** Usable Team model. */
export interface Team {
    id: number
    project_id: ProjectId
    uuid: string
    organization_id: string
    name: string
    anonymize_ips: boolean
    api_token: string
    slack_incoming_webhook: string | null
    session_recording_opt_in: boolean
    person_processing_opt_out: boolean | null
    heatmaps_opt_in: boolean | null
    ingested_event: boolean
    person_display_name_properties: string[] | null
    test_account_filters:
        | (EventPropertyFilter | PersonPropertyFilter | ElementPropertyFilter | CohortPropertyFilter)[]
        | null
    cookieless_server_hash_mode: CookielessServerHashMode | null
    timezone: string
<<<<<<< HEAD
    // This is parsed as a join from the org table
    available_features: string[]
=======

    // NOTE: Currently only created on the lazy loader
    available_features?: string[]
>>>>>>> 1fe71444
}

/** Properties shared by RawEventMessage and EventMessage. */
export interface BaseEventMessage {
    distinct_id: string
    ip: string
    site_url: string
    team_id: number
    uuid: string
}

/** Raw event message as received via Kafka. */
export interface RawEventMessage extends BaseEventMessage {
    /** JSON-encoded object. */
    data: string
    /** ISO-formatted datetime. */
    now: string
    /** ISO-formatted datetime. May be empty! */
    sent_at: string
    /** JSON-encoded number. */
    kafka_offset: string
    /** Messages may have a token instead of a team_id, to be used e.g. to
     * resolve to a team_id */
    token?: string
}

/** Usable event message. */
export interface EventMessage extends BaseEventMessage {
    data: PluginEvent
    now: DateTime
    sent_at: DateTime | null
}

/** Properties shared by RawClickHouseEvent and ClickHouseEvent. */
interface BaseEvent {
    uuid: string
    event: string
    team_id: TeamId
    distinct_id: string
    /** Person UUID. */
    person_id?: string
}

export type ISOTimestamp = Brand<string, 'ISOTimestamp'>
export type ClickHouseTimestamp = Brand<string, 'ClickHouseTimestamp'>
export type ClickHouseTimestampSecondPrecision = Brand<string, 'ClickHouseTimestamp'>
export type PersonMode = 'full' | 'propertyless' | 'force_upgrade'

/** Raw event row from ClickHouse. */
export interface RawClickHouseEvent extends BaseEvent {
    project_id: ProjectId
    timestamp: ClickHouseTimestamp
    created_at: ClickHouseTimestamp
    properties?: string
    elements_chain: string
    person_created_at?: ClickHouseTimestamp
    person_properties?: string
    group0_properties?: string
    group1_properties?: string
    group2_properties?: string
    group3_properties?: string
    group4_properties?: string
    group0_created_at?: ClickHouseTimestamp
    group1_created_at?: ClickHouseTimestamp
    group2_created_at?: ClickHouseTimestamp
    group3_created_at?: ClickHouseTimestamp
    group4_created_at?: ClickHouseTimestamp
    person_mode: PersonMode
}

export interface RawKafkaEvent extends RawClickHouseEvent {
    /**
     * The project ID field is only included in the `clickhouse_events_json` topic, not present in ClickHouse.
     * That's because we need it in `property-defs-rs` and not elsewhere.
     */
    project_id: ProjectId
}

/** Parsed event row from ClickHouse. */
export interface ClickHouseEvent extends BaseEvent {
    project_id: ProjectId
    timestamp: DateTime
    created_at: DateTime
    properties: Record<string, any>
    elements_chain: Element[] | null
    person_created_at: DateTime | null
    person_properties: Record<string, any>
    group0_properties: Record<string, any>
    group1_properties: Record<string, any>
    group2_properties: Record<string, any>
    group3_properties: Record<string, any>
    group4_properties: Record<string, any>
    group0_created_at?: DateTime | null
    group1_created_at?: DateTime | null
    group2_created_at?: DateTime | null
    group3_created_at?: DateTime | null
    group4_created_at?: DateTime | null
    person_mode: PersonMode
}

/** Event structure before initial ingestion.
 * This is what is used for all ingestion steps that run _before_ the clickhouse events topic.
 */
export interface PreIngestionEvent {
    eventUuid: string
    event: string
    teamId: TeamId
    projectId: ProjectId
    distinctId: string
    properties: Properties
    timestamp: ISOTimestamp
}

/** Parsed event structure after initial ingestion.
 * This is what is used for all ingestion steps that run _after_ the clickhouse events topic.
 */

export interface PostIngestionEvent extends PreIngestionEvent {
    elementsList?: Element[]
    person_id?: string // This is not optional, but BaseEvent needs to be fixed first
    person_created_at: ISOTimestamp | null
    person_properties: Properties

    groups?: Record<
        string,
        {
            key: string
            type: string
            index: number
            properties: Properties
        }
    >
}

export interface DeadLetterQueueEvent {
    id: string
    event_uuid: string
    event: string
    properties: string
    distinct_id: string
    team_id: number
    elements_chain: string
    created_at: string
    ip: string
    site_url: string
    now: string
    raw_payload: string
    error_timestamp: string
    error_location: string
    error: string
    tags: string[]
    _timestamp: string
    _offset: number
}

export type PropertiesLastUpdatedAt = Record<string, string>
export type PropertiesLastOperation = Record<string, PropertyUpdateOperation>

/** Properties shared by RawPerson and Person. */
export interface BasePerson {
    // NOTE: id is a bigint in the DB, which pg lib returns as a string
    // We leave it as a string as dealing with the bigint type is tricky and we don't need any of its features
    id: string
    team_id: number
    properties: Properties
    is_user_id: number
    is_identified: boolean
    uuid: string
    properties_last_updated_at: PropertiesLastUpdatedAt
    properties_last_operation: PropertiesLastOperation | null
}

/** Raw Person row from database. */
export interface RawPerson extends BasePerson {
    created_at: string
    version: string | null
}

/** Usable Person model. */
export interface InternalPerson extends BasePerson {
    created_at: DateTime
    version: number
}

/** Person model exposed outside of person-specific DB logic. */
export interface Person {
    team_id: number
    properties: Properties
    uuid: string
    created_at: DateTime

    // Set to `true` when an existing person row was found for this `distinct_id`, but the event was
    // sent with `$process_person_profile=false`. This is an unexpected branch that we want to flag
    // for debugging and billing purposes, and typically means a misconfigured SDK.
    force_upgrade?: boolean
}

/** Clickhouse Person model. */
export interface ClickHousePerson {
    id: string
    created_at: string
    team_id: number
    properties: string
    is_identified: number
    is_deleted: number
    timestamp: string
}

export type GroupTypeIndex = 0 | 1 | 2 | 3 | 4

interface BaseGroup {
    id: number
    team_id: number
    group_type_index: GroupTypeIndex
    group_key: string
    group_properties: Properties
    properties_last_updated_at: PropertiesLastUpdatedAt
    properties_last_operation: PropertiesLastOperation
}

/** Raw Group row from database. */
export interface RawGroup extends BaseGroup {
    created_at: string
    version: string
}

/** Usable Group model. */
export interface Group extends BaseGroup {
    created_at: DateTime
    version: number
}

export type GroupKey = string
/** Clickhouse Group model */
export interface ClickhouseGroup {
    group_type_index: GroupTypeIndex
    group_key: GroupKey
    created_at: string
    team_id: number
    group_properties: string
}

/** Usable PersonDistinctId model. */
export interface PersonDistinctId {
    id: number
    team_id: number
    person_id: number
    distinct_id: string
    version: string | null
}

/** ClickHouse PersonDistinctId model. (person_distinct_id2 table) */
export interface ClickHousePersonDistinctId2 {
    team_id: number
    person_id: string
    distinct_id: string
    is_deleted: 0 | 1
    version: number
}

/** Usable Cohort model. */
export interface Cohort {
    id: number
    name: string
    description: string
    deleted: boolean
    groups: any[]
    team_id: Team['id']
    created_at: string
    created_by_id: number
    is_calculating: boolean
    last_calculation: string
    errors_calculating: number
    is_static: boolean
    version: number | null
    pending_version: number
}

/** Usable CohortPeople model. */
export interface CohortPeople {
    id: number
    cohort_id: number
    person_id: number
}

/** Usable Hook model. */
export interface Hook {
    id: string
    team_id: number
    user_id: number
    resource_id: number | null
    event: string
    target: string
    created: string
    updated: string
}

/** Sync with posthog/frontend/src/types.ts */
export enum PropertyOperator {
    Exact = 'exact',
    IsNot = 'is_not',
    IContains = 'icontains',
    NotIContains = 'not_icontains',
    Regex = 'regex',
    NotRegex = 'not_regex',
    GreaterThan = 'gt',
    LessThan = 'lt',
    IsSet = 'is_set',
    IsNotSet = 'is_not_set',
    IsDateBefore = 'is_date_before',
    IsDateAfter = 'is_date_after',
    IsCleanedPathExact = 'is_cleaned_path_exact',
}

/** Sync with posthog/frontend/src/types.ts */
interface PropertyFilterBase {
    key: string
    value?: string | number | Array<string | number> | null
    label?: string
}

/** Sync with posthog/frontend/src/types.ts */
export interface PropertyFilterWithOperator extends PropertyFilterBase {
    operator?: PropertyOperator
}

/** Sync with posthog/frontend/src/types.ts */
export interface EventPropertyFilter extends PropertyFilterWithOperator {
    type: 'event'
}

/** Sync with posthog/frontend/src/types.ts */
export interface PersonPropertyFilter extends PropertyFilterWithOperator {
    type: 'person'
}

export interface DataWarehousePropertyFilter extends PropertyFilterWithOperator {
    type: 'data_warehouse'
}

export interface DataWarehousePersonPropertyFilter extends PropertyFilterWithOperator {
    type: 'data_warehouse_person_property'
}

/** Sync with posthog/frontend/src/types.ts */
export interface ElementPropertyFilter extends PropertyFilterWithOperator {
    type: 'element'
    key: 'tag_name' | 'text' | 'href' | 'selector'
    value: string | string[]
}

/** Sync with posthog/frontend/src/types.ts */
export interface CohortPropertyFilter extends PropertyFilterBase {
    type: 'cohort'
    key: 'id'
    value: number | string
}

/** Sync with posthog/frontend/src/types.ts */
export type PropertyFilter =
    | EventPropertyFilter
    | PersonPropertyFilter
    | ElementPropertyFilter
    | CohortPropertyFilter
    | DataWarehousePropertyFilter
    | DataWarehousePersonPropertyFilter

/** Sync with posthog/frontend/src/types.ts */
export enum StringMatching {
    Contains = 'contains',
    Regex = 'regex',
    Exact = 'exact',
}

export interface ActionStep {
    tag_name: string | null
    text: string | null
    /** @default StringMatching.Exact */
    text_matching: StringMatching | null
    href: string | null
    /** @default StringMatching.Exact */
    href_matching: StringMatching | null
    selector: string | null
    url: string | null
    /** @default StringMatching.Contains */
    url_matching: StringMatching | null
    event: string | null
    properties: PropertyFilter[] | null
}

/** Raw Action row from database. */
export interface RawAction {
    id: number
    team_id: TeamId
    name: string | null
    description: string
    created_at: string
    created_by_id: number | null
    deleted: boolean
    post_to_slack: boolean
    slack_message_format: string
    is_calculating: boolean
    updated_at: string
    last_calculated_at: string
    steps_json: ActionStep[] | null
}

/** Usable Action model. */
export interface Action extends Omit<RawAction, 'steps_json'> {
    steps: ActionStep[]
    hooks: Hook[]
}

/** Raw session recording event row from ClickHouse. */
export interface RawSessionRecordingEvent {
    uuid: string
    timestamp: string
    team_id: number
    distinct_id: string
    session_id: string
    window_id: string
    snapshot_data: string
    created_at: string
}

/** Raw session replay event row from ClickHouse. */
export interface RawSessionReplayEvent {
    min_first_timestamp: string
    team_id: number
    distinct_id: string
    session_id: string
    /* TODO what columns do we need */
}

export enum TimestampFormat {
    ClickHouseSecondPrecision = 'clickhouse-second-precision',
    ClickHouse = 'clickhouse',
    ISO = 'iso',
}

export enum Database {
    ClickHouse = 'clickhouse',
    Postgres = 'postgres',
}

export interface PluginScheduleControl {
    stopSchedule: () => Promise<void>
    reloadSchedule: () => Promise<void>
}

export interface JobsConsumerControl {
    stop: () => Promise<void>
    resume: () => Promise<void>
}

export type IngestEventResponse =
    | { success: true; actionMatches: Action[]; preIngestionEvent: PreIngestionEvent | null }
    | { success: false; error: string }

export interface EventDefinitionType {
    id: string
    name: string
    volume_30_day: number | null
    query_usage_30_day: number | null
    team_id: number
    project_id: number | null
    created_at: string // DateTime
}

export enum UnixTimestampPropertyTypeFormat {
    UNIX_TIMESTAMP = 'unix_timestamp',
    UNIX_TIMESTAMP_MILLISECONDS = 'unix_timestamp_milliseconds',
}

export enum DateTimePropertyTypeFormat {
    ISO8601_DATE = 'YYYY-MM-DDThh:mm:ssZ',
    FULL_DATE = 'YYYY-MM-DD hh:mm:ss',
    FULL_DATE_INCREASING = 'DD-MM-YYYY hh:mm:ss',
    DATE = 'YYYY-MM-DD',
    RFC_822 = 'rfc_822',
    WITH_SLASHES = 'YYYY/MM/DD hh:mm:ss',
    WITH_SLASHES_INCREASING = 'DD/MM/YYYY hh:mm:ss',
}

export enum PropertyType {
    DateTime = 'DateTime',
    String = 'String',
    Numeric = 'Numeric',
    Boolean = 'Boolean',
}

export enum PropertyDefinitionTypeEnum {
    Event = 1,
    Person = 2,
    Group = 3,
    Session = 4,
}

export type ResolvedGroups = Record<string, number>

export interface PropertyDefinitionType {
    id: string
    name: string
    is_numerical: boolean
    team_id: number
    project_id: number | null
    property_type: PropertyType | null
    type: PropertyDefinitionTypeEnum
    group_type_name?: string
    group_type_index?: number | null
    volume_30_day?: number | null
    query_usage_30_day?: number | null
}

export interface EventPropertyType {
    id: string
    event: string
    property: string
    team_id: number
    project_id: number | null
}

export type GroupTypeToColumnIndex = Record<string, GroupTypeIndex>

export enum PropertyUpdateOperation {
    Set = 'set',
    SetOnce = 'set_once',
}

export type StatelessInstanceMap = Record<PluginId, PluginInstance>

export enum OrganizationPluginsAccessLevel {
    NONE = 0,
    CONFIG = 3,
    INSTALL = 6,
    ROOT = 9,
}

export enum OrganizationMembershipLevel {
    Member = 1,
    Admin = 8,
    Owner = 15,
}

export interface PipelineEvent extends Omit<PluginEvent, 'team_id'> {
    team_id?: number | null
    token?: string
}

export type RedisPool = GenericPool<Redis>

export type RRWebEvent = Record<string, any> & {
    timestamp: number
    type: number
    data: any
}

export interface ValueMatcher<T> {
    (value: T): boolean
}

export type RawClickhouseHeatmapEvent = {
    /**
     * session id lets us offer example recordings on high traffic parts of the page,
     * and could let us offer more advanced filtering of heatmap data
     * we will break the relationship between particular sessions and clicks in aggregating this data
     * it should always be treated as an exemplar and not as concrete values
     */
    session_id: string
    distinct_id: string
    viewport_width: number
    viewport_height: number
    pointer_target_fixed: boolean
    current_url: string
    // x is the x with resolution applied, the resolution converts high fidelity mouse positions into an NxN grid
    x: number
    // y is the y with resolution applied, the resolution converts high fidelity mouse positions into an NxN grid
    y: number
    scale_factor: 16 // in the future we may support other values
    timestamp: string
    type: string
    team_id: number
}

export interface HookPayload {
    hook: Pick<Hook, 'id' | 'event' | 'target'>

    data: {
        eventUuid: string
        event: string
        teamId: TeamId
        distinctId: string
        properties: Properties
        timestamp: ISOTimestamp
        elementsList?: Element[]

        person: {
            uuid: string
            properties: Properties
            created_at: ISOTimestamp | null
        }
    }
}

export type AppMetric2Type = {
    team_id: number
    timestamp: ClickHouseTimestamp
    app_source: string
    app_source_id: string
    instance_id?: string
    metric_kind: 'failure' | 'success' | 'other'
    metric_name:
        | 'succeeded'
        | 'failed'
        | 'filtered'
        | 'disabled_temporarily'
        | 'disabled_permanently'
        | 'masked'
        | 'filtering_failed'
        | 'inputs_failed'
        | 'fetch'
    count: number
}<|MERGE_RESOLUTION|>--- conflicted
+++ resolved
@@ -27,11 +27,7 @@
 import { PostgresRouter } from './utils/db/postgres'
 import { GeoIPService } from './utils/geoip'
 import { ObjectStorage } from './utils/object_storage'
-<<<<<<< HEAD
 import { TeamManager } from './utils/team-manager'
-=======
-import { TeamManagerLazy } from './utils/team-manager-lazy'
->>>>>>> 1fe71444
 import { UUID } from './utils/utils'
 import { ActionManager } from './worker/ingestion/action-manager'
 import { ActionMatcher } from './worker/ingestion/action-matcher'
@@ -368,11 +364,6 @@
     pluginConfigSecretLookup: Map<string, PluginConfigId>
     // tools
     teamManager: TeamManager
-<<<<<<< HEAD
-=======
-    teamManagerLazy: TeamManagerLazy
-    organizationManager: OrganizationManager
->>>>>>> 1fe71444
     pluginsApiKeyManager: PluginsApiKeyManager
     rootAccessManager: RootAccessManager
     actionManager: ActionManager
@@ -670,14 +661,8 @@
         | null
     cookieless_server_hash_mode: CookielessServerHashMode | null
     timezone: string
-<<<<<<< HEAD
     // This is parsed as a join from the org table
     available_features: string[]
-=======
-
-    // NOTE: Currently only created on the lazy loader
-    available_features?: string[]
->>>>>>> 1fe71444
 }
 
 /** Properties shared by RawEventMessage and EventMessage. */
